#
# Copyright (c) Granulate. All rights reserved.
# Licensed under the AGPL3 License. See LICENSE.md in the project root for license information.
#
import json
import os
import platform
import re
import subprocess
from contextlib import contextmanager
from logging import LogRecord
from pathlib import Path
from threading import Event
from time import sleep
from typing import Any, Dict, Iterator, List, Optional, cast

from docker import DockerClient
from docker.errors import ContainerError
from docker.models.containers import Container
from docker.models.images import Image
from docker.types import Mount
from psutil import Process

from gprofiler.gprofiler_types import ProfileData, StackToSampleCount
from gprofiler.metadata import ProfileMetadata
from gprofiler.profiler_state import ProfilerState
from gprofiler.profilers.java import (
    JAVA_ASYNC_PROFILER_DEFAULT_SAFEMODE,
    JAVA_SAFEMODE_ALL,
    AsyncProfiledProcess,
    JavaFlagCollectionOptions,
    JavaProfiler,
)
from gprofiler.profilers.profiler_base import ProfilerInterface
from gprofiler.utils import remove_path, wait_event

RUNTIME_PROFILERS = [
    ("java", "ap"),
    ("python", "py-spy"),
    ("python", "pyperf"),
    ("php", "phpspy"),
    ("ruby", "rbspy"),
    ("nodejs", "perf"),
    ("dotnet", "dotnet-trace"),
]


def start_container(
    docker_client: DockerClient,
    image: Image,
    command: Optional[List[str]] = None,
    volumes: Dict[str, Dict[str, str]] = None,
    privileged: bool = False,
    pid_mode: Optional[str] = None,
    **extra_kwargs: Any,
) -> Container:
    if volumes is None:
        volumes = {}

    return docker_client.containers.run(
        image,
        command,
        privileged=privileged,
        network_mode="host",
        pid_mode=pid_mode,
        userns_mode="host",
        volumes=volumes,
        labels=[docker_client._gprofiler_test_id],
        stderr=True,
        detach=True,
        **extra_kwargs,
    )


# offset doesn't have a default value so that you don't forget it.
def wait_for_log(container: Container, log: str, offset: int, timeout: int = 60) -> int:
    def find_in_logs() -> Optional[int]:
        m = re.search(log.encode(), container.logs(), re.DOTALL)
        if m is not None:
            return m.start()
        return None

    try:
        wait_event(timeout, Event(), lambda: find_in_logs() is not None)
        ofs = find_in_logs()
        assert ofs is not None
        return ofs
    except TimeoutError:
        print(container.logs())
        raise


def wait_for_container(container: Container) -> str:
    exit_status = container.wait()["StatusCode"]
    logs = container.logs(stdout=True, stderr=True)
    assert isinstance(logs, bytes), logs

    if exit_status != 0:
        raise ContainerError(container, exit_status, container.attrs["Config"]["Cmd"], container.image, logs)

    # print, so failing tests display it
    print(
        "Container logs:",
        logs.decode() if len(logs) > 0 else "(empty, possibly because container was detached and is running now)",
    )

    return logs.decode()


def run_privileged_container(
    docker_client: DockerClient,
    image: Image,
    command: List[str],
    volumes: Dict[str, Dict[str, str]] = None,
    **extra_kwargs: Any,
) -> str:
    container = None
    try:
        container = start_container(
            docker_client, image, command, volumes, pid_mode="host", privileged=True, **extra_kwargs
        )
        return wait_for_container(container)

    finally:
        if container is not None:
            container.remove()


def _no_errors(logs: str) -> None:
    # example line: [2021-06-12 10:13:57,528] ERROR: gprofiler: ruby profiling failed
    assert "] ERROR: " not in logs, f"found ERRORs in gProfiler logs!: {logs}"


def run_gprofiler_in_container(docker_client: DockerClient, image: Image, command: List[str], **kwargs: Any) -> None:
    """
    Wrapper around run_privileged_container() that also verifies there are no ERRORs in gProfiler's output log.
    """
    assert "-v" in command, "please run with -v!"  # otherwise there are no loglevel prints
    logs = run_privileged_container(docker_client, image, command, **kwargs)
    _no_errors(logs)


def copy_file_from_image(image: Image, container_path: str, host_path: str) -> None:
    os.makedirs(os.path.dirname(host_path), exist_ok=True)
    # I tried writing it with the docker-py API, but retrieving large files with container.get_archive() just hangs...
    subprocess.run(
        f"c=$(docker container create {image.id}) && "
        f"{{ docker cp $c:{container_path} {host_path}; ret=$?; docker rm $c > /dev/null; exit $ret; }}",
        shell=True,
        check=True,
    )


def chmod_path_parts(path: Path, add_mode: int) -> None:
    """
    Adds 'add_mode' to all parts in 'path'.
    """
    assert os.path.isabs(path), f"absolute path required: {path}"
    for i in range(1, len(path.parts)):
        subpath = os.path.join(*path.parts[: i + 1])
        if subpath == "/":
            # skip chmodding /
            continue
        os.chmod(subpath, os.stat(subpath).st_mode | add_mode)


def is_function_in_collapsed(function_name: str, collapsed: StackToSampleCount) -> bool:
    return any((function_name in record) for record in collapsed.keys())


def is_pattern_in_collapsed(pattern: str, collapsed: StackToSampleCount) -> bool:
    regex = re.compile(pattern, re.IGNORECASE)
    return any(regex.search(record) is not None for record in collapsed.keys())


def is_aarch64() -> bool:
    return platform.machine() == "aarch64"


def assert_function_in_collapsed(function_name: str, collapsed: StackToSampleCount) -> None:
    print(f"collapsed: {collapsed}")
    assert is_function_in_collapsed(function_name, collapsed), f"function {function_name!r} missing in collapsed data!"


def assert_ldd_version_container(container: Container, version: str) -> None:
    exec_output = container.exec_run("ldd --version").output.decode("utf-8")
    search_result = re.search(r"^ldd \(.*\) (\d*.\d*)", exec_output)
    if search_result:
        version_in_container = search_result.group(1)
    else:
        version_in_container = None
    assert version_in_container == version, f"ldd version in container: {version_in_container}, expected {version}"


def snapshot_pid_profile(profiler: ProfilerInterface, pid: int) -> ProfileData:
    return profiler.snapshot()[pid]


def snapshot_pid_collapsed(profiler: ProfilerInterface, pid: int) -> StackToSampleCount:
    return snapshot_pid_profile(profiler, pid).stacks


def make_java_profiler(
    profiler_state: ProfilerState,
    frequency: int = 11,
    duration: int = 1,
    java_version_check: bool = True,
    java_async_profiler_mode: str = "cpu",
    java_async_profiler_safemode: int = JAVA_ASYNC_PROFILER_DEFAULT_SAFEMODE,
    java_async_profiler_args: str = "",
    java_safemode: str = JAVA_SAFEMODE_ALL,
    java_jattach_timeout: int = AsyncProfiledProcess._DEFAULT_JATTACH_TIMEOUT,
    java_async_profiler_mcache: int = AsyncProfiledProcess._DEFAULT_MCACHE,
    java_async_profiler_report_meminfo: bool = True,
    java_collect_spark_app_name_as_appid: bool = False,
    java_mode: str = "ap",
    java_collect_jvm_flags: str = JavaFlagCollectionOptions.DEFAULT,
    java_full_hserr: bool = False,
    java_include_method_modifiers: bool = False,
    java_line_numbers: str = "none",
) -> JavaProfiler:
    return JavaProfiler(
        frequency=frequency,
        duration=duration,
        profiler_state=profiler_state,
        java_version_check=java_version_check,
        java_async_profiler_mode=java_async_profiler_mode,
        java_async_profiler_safemode=java_async_profiler_safemode,
        java_async_profiler_args=java_async_profiler_args,
        java_safemode=java_safemode,
        java_jattach_timeout=java_jattach_timeout,
        java_async_profiler_mcache=java_async_profiler_mcache,
        java_collect_spark_app_name_as_appid=java_collect_spark_app_name_as_appid,
        java_mode=java_mode,
        java_async_profiler_report_meminfo=java_async_profiler_report_meminfo,
        java_collect_jvm_flags=java_collect_jvm_flags,
        java_full_hserr=java_full_hserr,
        java_include_method_modifiers=java_include_method_modifiers,
        java_line_numbers=java_line_numbers,
    )


def start_gprofiler_in_container_for_one_session(
    docker_client: DockerClient,
    gprofiler_docker_image: Image,
    output_directory: Path,
    output_path: Path,
    runtime_specific_args: List[str],
    profiler_flags: List[str],
    privileged: bool = True,
    user: int = 0,
    pid_mode: Optional[str] = "host",
    inner_output_directory: Optional[str] = None,
) -> Container:
    if inner_output_directory is None:
        inner_output_directory = "/tmp/gprofiler"
    volumes = {
        str(output_directory): {"bind": inner_output_directory, "mode": "rw"},
    }
    args = ["-v", "-d", "3", "-o", inner_output_directory] + runtime_specific_args + profiler_flags

    remove_path(str(output_path), missing_ok=True)
    return start_container(
        docker_client,
        gprofiler_docker_image,
        args,
        privileged=privileged,
        volumes=volumes,
        user=user,
        pid_mode=pid_mode,
    )


def wait_for_gprofiler_container(container: Container, output_path: Path) -> str:
    """
    Wrapper around wait_for_container() that also verifies there are not ERRORs in gProfiler's output log.
    """
    logs = wait_for_container(container)
    _no_errors(logs)
    return output_path.read_text()


def run_gprofiler_in_container_for_one_session(
    docker_client: DockerClient,
    gprofiler_docker_image: Image,
    output_directory: Path,
    output_path: Path,
    runtime_specific_args: List[str],
    profiler_flags: List[str],
    inner_output_directory: Optional[str] = None,
) -> str:
    """
    Runs the gProfiler container image for a single profiling session, and collects the output.
    """
    container: Container = None
    try:
        container = start_gprofiler_in_container_for_one_session(
            docker_client,
            gprofiler_docker_image,
            output_directory,
            output_path,
            runtime_specific_args,
            profiler_flags,
            inner_output_directory=inner_output_directory,
        )
        return wait_for_gprofiler_container(container, output_path)
    finally:
        if container is not None:
            container.remove()


def _print_process_output(popen: subprocess.Popen) -> None:
    stdout, stderr = popen.communicate()
    print(f"stdout: {stdout.decode()}")
    print(f"stderr: {stderr.decode()}")


@contextmanager
def _application_process(command_line: List[str], check_app_exited: bool) -> Iterator[subprocess.Popen]:
    # run as non-root to catch permission errors, etc.
    def lower_privs() -> None:
        os.setgid(1000)
        os.setuid(1000)

    popen = subprocess.Popen(
        command_line, preexec_fn=lower_privs, stdout=subprocess.PIPE, stderr=subprocess.PIPE, cwd="/tmp"
    )
    try:
        # wait 2 seconds to ensure it starts
        popen.wait(2)
    except subprocess.TimeoutExpired:
        pass
    else:
        _print_process_output(popen)
        raise Exception(f"Command {command_line} exited unexpectedly with {popen.returncode}")

    yield popen

    if check_app_exited:
        # ensure, again, that it still alive (if it exited prematurely it might provide bad data for the tests)
        try:
            popen.wait(0)
        except subprocess.TimeoutExpired:
            pass
        else:
            _print_process_output(popen)
            raise Exception(f"Command {command_line} exited unexpectedly during the test with {popen.returncode}")

    popen.kill()
    _print_process_output(popen)


def wait_container_to_start(container: Container) -> None:
    while container.status != "running":
        if container.status == "exited":
            raise Exception(container.logs().decode())
        sleep(1)
        container.reload()


@contextmanager
def _application_docker_container(
    docker_client: DockerClient,
    application_docker_image: Image,
    *,
    application_docker_mounts: List[Mount],
    application_docker_capabilities: List[str],
    application_docker_command: Optional[List[str]] = None,
) -> Container:
    container: Container = start_container(
        docker_client,
        application_docker_image,
        application_docker_command,
        user="5555:6666",
        mounts=application_docker_mounts,
        cap_add=application_docker_capabilities,
    )
    wait_container_to_start(container)
    yield container
    container.remove(force=True)


def find_application_pid(pid: int) -> int:
    # Application might be run using "sh -c ...", we detect the case and return the "real" application pid
    process = Process(pid)
    if (
        process.cmdline()[0].endswith("sh")
        and process.cmdline()[1] == "-c"
        and len(process.children(recursive=False)) == 1
    ):
        pid = process.children(recursive=False)[0].pid

    return pid


def assert_jvm_flags_equal(actual_jvm_flags: Optional[List], expected_jvm_flags: List) -> None:
    """
    When comparing JVM flags, we want to ignore the "value" field
    as it might change in the CI due to ergonomic set flags
    """
    assert actual_jvm_flags is not None, f"{actual_jvm_flags} != {expected_jvm_flags}"

    assert len(actual_jvm_flags) == len(expected_jvm_flags), f"{actual_jvm_flags} != {expected_jvm_flags}"

    for actual_flag_dict, expected_flag_dict in zip(actual_jvm_flags, expected_jvm_flags):
        actual_flag_value = actual_flag_dict.pop("value")
        expected_flag_value = expected_flag_dict.pop("value")

        if expected_flag_value is not None:
            assert (
                actual_flag_value == expected_flag_value
            ), f"{actual_flag_dict|{'value': actual_flag_value}} != {expected_flag_dict|{'value': expected_flag_value}}"

        assert actual_flag_dict == expected_flag_dict


def log_record_extra(r: LogRecord) -> Dict[Any, Any]:
    """
    Gets the "extra" attached to a LogRecord
    """
    return getattr(r, "extra", {})


<<<<<<< HEAD
def load_metadata(collapsed_text: str) -> ProfileMetadata:
    lines = collapsed_text.splitlines()
    assert lines[0].startswith("#")
    return cast(ProfileMetadata, json.loads(lines[0][1:]))
=======
def str_removesuffix(s: str, suffix: str, assert_suffixed: bool = True) -> str:
    suffixed = s.endswith(suffix)
    if assert_suffixed:
        assert suffixed
    return s[: -len(suffix)] if suffixed else s
>>>>>>> 59269d78
<|MERGE_RESOLUTION|>--- conflicted
+++ resolved
@@ -421,15 +421,14 @@
     return getattr(r, "extra", {})
 
 
-<<<<<<< HEAD
 def load_metadata(collapsed_text: str) -> ProfileMetadata:
     lines = collapsed_text.splitlines()
     assert lines[0].startswith("#")
     return cast(ProfileMetadata, json.loads(lines[0][1:]))
-=======
+
+
 def str_removesuffix(s: str, suffix: str, assert_suffixed: bool = True) -> str:
     suffixed = s.endswith(suffix)
     if assert_suffixed:
         assert suffixed
-    return s[: -len(suffix)] if suffixed else s
->>>>>>> 59269d78
+    return s[: -len(suffix)] if suffixed else s