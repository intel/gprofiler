import os
import subprocess
from pathlib import Path
<<<<<<< HEAD
from typing import Dict, List, Mapping, Optional, Tuple, Any
=======
from threading import Event
from typing import Dict, List, Mapping, Optional, Tuple
>>>>>>> b10903c6

from docker import DockerClient
from docker.models.containers import Container
from docker.models.images import Image

from gprofiler.gprofiler_types import StackToSampleCount
from gprofiler.profilers.java import JAVA_ASYNC_PROFILER_DEFAULT_SAFEMODE, JAVA_SAFEMODE_ALL, JavaProfiler
from gprofiler.profilers.profiler_base import ProfilerInterface

RUNTIME_PROFILERS = [
    ("java", "ap"),
    ("python", "py-spy"),
    ("python", "pyperf"),
    ("php", "phpspy"),
    ("ruby", "rbspy"),
    ("nodejs", "perf"),
]


def run_privileged_container(
    docker_client: DockerClient,
    image: Image,
    command: List[str],
    volumes: Dict[str, Dict[str, str]] = None,
    auto_remove: bool = True,
    **extra_kwargs: Any,
) -> Tuple[Optional[Container], str]:
    if volumes is None:
        volumes = {}
    container_or_logs = docker_client.containers.run(
        image,
        command,
        privileged=True,
        network_mode="host",
        pid_mode="host",
        userns_mode="host",
        volumes=volumes,
        auto_remove=auto_remove,
        stderr=True,
        **extra_kwargs,
    )
    if isinstance(container_or_logs, Container):
        container, logs = container_or_logs, container_or_logs.logs().decode()
    else:
        assert isinstance(container_or_logs, bytes), container_or_logs
        container, logs = None, container_or_logs.decode()

    # print, so failing tests display it
    print(
        "Container logs:",
        logs if len(logs) > 0 else "(empty, possibly because container was detached and is running now)",
    )
    return container, logs


def _no_errors(logs: str) -> None:
    # example line: [2021-06-12 10:13:57,528] ERROR: gprofiler: ruby profiling failed
    assert "] ERROR: " not in logs, f"found ERRORs in gProfiler logs!: {logs}"


def run_gprofiler_in_container(
    docker_client: DockerClient, image: Image, command: List[str], **kwargs: Any
) -> Tuple[Optional[Container], str]:
    """
    Wrapper around run_privileged_container() that also verifies there are not ERRORs in gProfiler's output log.
    """
    assert "-v" in command, "plesae run with -v!"  # otherwise there are no loglevel prints
    container, logs = run_privileged_container(docker_client, image, command, **kwargs)
    if container is not None:
        _no_errors(container.logs().decode())
    else:
        _no_errors(logs)
    return container, logs


def copy_file_from_image(image: Image, container_path: str, host_path: str) -> None:
    os.makedirs(os.path.dirname(host_path), exist_ok=True)
    # I tried writing it with the docker-py API, but retrieving large files with container.get_archive() just hangs...
    subprocess.run(
        f"c=$(docker container create {image.id}) && "
        f"{{ docker cp $c:{container_path} {host_path}; ret=$?; docker rm $c > /dev/null; exit $ret; }}",
        shell=True,
        check=True,
    )


def chmod_path_parts(path: Path, add_mode: int) -> None:
    """
    Adds 'add_mode' to all parts in 'path'.
    """
    for i in range(1, len(path.parts)):
        subpath = os.path.join(*path.parts[:i])
        os.chmod(subpath, os.stat(subpath).st_mode | add_mode)


def assert_function_in_collapsed(function_name: str, collapsed: Mapping[str, int]) -> None:
    print(f"collapsed: {collapsed}")
    assert any(
        (function_name in record) for record in collapsed.keys()
    ), f"function {function_name!r} missing in collapsed data!"


def snapshot_one_collaped(profiler: ProfilerInterface) -> StackToSampleCount:
    result = profiler.snapshot()
    assert len(result) == 1
    return next(iter(result.values()))


def make_java_profiler(
    frequency: int = 11,
    duration: int = 1,
    stop_event: Event = Event(),
    storage_dir: str = None,
    java_async_profiler_buildids: bool = False,
    java_version_check: bool = True,
    java_async_profiler_mode: str = "cpu",
    java_async_profiler_safemode: int = JAVA_ASYNC_PROFILER_DEFAULT_SAFEMODE,
    java_async_profiler_args: str = "",
    java_safemode: str = JAVA_SAFEMODE_ALL,
    java_mode: str = "ap",
) -> JavaProfiler:
    assert storage_dir is not None
    return JavaProfiler(
        frequency=frequency,
        duration=duration,
        stop_event=stop_event,
        storage_dir=storage_dir,
        java_async_profiler_buildids=java_async_profiler_buildids,
        java_version_check=java_version_check,
        java_async_profiler_mode=java_async_profiler_mode,
        java_async_profiler_safemode=java_async_profiler_safemode,
        java_async_profiler_args=java_async_profiler_args,
        java_safemode=java_safemode,
        java_mode=java_mode,
    )<|MERGE_RESOLUTION|>--- conflicted
+++ resolved
@@ -1,12 +1,8 @@
 import os
 import subprocess
 from pathlib import Path
-<<<<<<< HEAD
+from threading import Event
 from typing import Dict, List, Mapping, Optional, Tuple, Any
-=======
-from threading import Event
-from typing import Dict, List, Mapping, Optional, Tuple
->>>>>>> b10903c6
 
 from docker import DockerClient
 from docker.models.containers import Container
