--- conflicted
+++ resolved
@@ -301,7 +301,6 @@
         assert "Profiler is not active\n" in cast_away_optional(ap_proc.read_output())
 
 
-<<<<<<< HEAD
 @pytest.mark.parametrize("in_container", [True])
 @pytest.mark.parametrize("image_suffix", ["_j9"])
 def test_sanity_j9(
@@ -315,8 +314,10 @@
         java_async_profiler_mode="itimer",
     ) as profiler:
         assert "OpenJ9" in profiler._get_java_version(psutil.Process(application_pid))
-
-=======
+        process_collapsed = snapshot_one_collaped(profiler)
+        assert_collapsed(process_collapsed)
+
+
 # test only once. in a container, so that we don't mess up the environment :)
 @pytest.mark.parametrize("in_container", [True])
 def test_java_deleted_libjvm(tmp_path: Path, application_pid: int, assert_collapsed: AssertInCollapsed) -> None:
@@ -333,6 +334,5 @@
     assert is_libjvm_deleted(application_pid)
 
     with make_java_profiler(storage_dir=str(tmp_path), duration=3) as profiler:
->>>>>>> 264cb205
         process_collapsed = snapshot_one_collaped(profiler)
         assert_collapsed(process_collapsed)