#
# Copyright (c) Granulate. All rights reserved.
# Licensed under the AGPL3 License. See LICENSE.md in the project root for license information.
#
import logging
import os
import shutil
import signal
import threading
import time
from collections import Counter
from pathlib import Path
from subprocess import Popen
from threading import Event
from typing import Any, Optional

import docker
import psutil
import pytest
from docker.models.containers import Container
from packaging.version import Version
from pytest import LogCaptureFixture, MonkeyPatch

from gprofiler.profilers.java import (
    AsyncProfiledProcess,
    JavaProfiler,
    frequency_to_ap_interval,
    get_java_version,
    parse_jvm_version,
)
from gprofiler.utils import remove_prefix
from gprofiler.utils.elf import get_elf_buildid
from gprofiler.utils.process import is_musl
from tests.conftest import AssertInCollapsed
from tests.type_utils import cast_away_optional
from tests.utils import assert_function_in_collapsed, make_java_profiler, snapshot_one_collapsed, snapshot_one_profile


def get_lib_path(application_pid: int, path: str) -> str:
    libs = set()
    for m in psutil.Process(application_pid).memory_maps():
        if path in m.path:
            libs.add(m.path)
    assert len(libs) == 1, f"found {libs!r} - expected 1"
    return f"/proc/{application_pid}/root/{libs.pop()}"


def get_libjvm_path(application_pid: int) -> str:
    return get_lib_path(application_pid, "/libjvm.so")


def is_libjvm_deleted(application_pid: int) -> bool:
    # can't use get_libjvm_path() - psutil removes "deleted" if the file actually exists...
    return "/libjvm.so (deleted)" in Path(f"/proc/{application_pid}/maps").read_text()


# adds the "status" command to AsyncProfiledProcess from gProfiler.
class AsyncProfiledProcessForTests(AsyncProfiledProcess):
    def status_async_profiler(self) -> None:
        self._run_async_profiler(
            self._get_base_cmd() + [f"status,log={self._log_path_process},file={self._output_path_process}"],
        )


@pytest.fixture
def runtime() -> str:
    return "java"


def test_async_profiler_already_running(
    application_pid: int, assert_collapsed: AssertInCollapsed, tmp_path: Path, caplog: LogCaptureFixture
) -> None:
    """
    Test we're able to restart async-profiler in case it's already running in the process and get results normally.
    """
    caplog.set_level(logging.INFO)
    with make_java_profiler(storage_dir=str(tmp_path)) as profiler:
        process = profiler._select_processes_to_profile()[0]

        with AsyncProfiledProcess(
            process=process,
            storage_dir=profiler._storage_dir,
            stop_event=profiler._stop_event,
            buildids=False,
            mode=profiler._mode,
            ap_safemode=0,
            ap_args="",
        ) as ap_proc:
            assert ap_proc.start_async_profiler(frequency_to_ap_interval(11))
        assert any("libasyncProfiler.so" in m.path for m in process.memory_maps())
        # run "status"
        with AsyncProfiledProcessForTests(
            process=process,
            storage_dir=profiler._storage_dir,
            stop_event=profiler._stop_event,
            buildids=False,
            mode="itimer",
            ap_safemode=0,
            ap_args="",
        ) as ap_proc:
            ap_proc.status_async_profiler()
            # printed the output file, see ACTION_STATUS case in async-profiler/profiler.cpp
            assert "Profiling is running for " in cast_away_optional(ap_proc.read_output())

        # then start again
        collapsed = snapshot_one_collapsed(profiler)
        assert "Found async-profiler already started" in caplog.text
        assert "Finished profiling process" in caplog.text
        assert_collapsed(collapsed)


@pytest.mark.parametrize("in_container", [True])
def test_java_async_profiler_cpu_mode(
    tmp_path: Path,
    application_pid: int,
    assert_collapsed: AssertInCollapsed,
) -> None:
    """
    Run Java in a container and enable async-profiler in CPU mode, make sure we get kernel stacks.
    """
    with make_java_profiler(
        storage_dir=str(tmp_path),
        frequency=999,
        # this ensures auto selection picks CPU by default, if possible.
        java_async_profiler_mode="auto",
    ) as profiler:
        process_collapsed = snapshot_one_collapsed(profiler)
        assert_collapsed(process_collapsed)
        assert_function_in_collapsed("do_syscall_64_[k]", process_collapsed)  # ensure kernels stacks exist


@pytest.mark.parametrize("in_container", [True])
@pytest.mark.parametrize("image_suffix", ["_musl"])
def test_java_async_profiler_musl_and_cpu(
    tmp_path: Path,
    application_pid: int,
    assert_collapsed: AssertInCollapsed,
) -> None:
    """
    Run Java in an Alpine-based container and enable async-profiler in CPU mode, make sure that musl profiling
    works and that we get kernel stacks.
    """
    with make_java_profiler(storage_dir=str(tmp_path), frequency=999) as profiler:
        assert is_musl(psutil.Process(application_pid))

        process_collapsed = snapshot_one_collapsed(profiler)
        assert_collapsed(process_collapsed)
        assert_function_in_collapsed("do_syscall_64_[k]", process_collapsed)  # ensure kernels stacks exist


def test_java_safemode_parameters(tmp_path: Path) -> None:
    with pytest.raises(AssertionError) as excinfo:
        make_java_profiler(storage_dir=str(tmp_path), java_version_check=False)
    assert "Java version checks are mandatory in --java-safemode" in str(excinfo.value)


def test_java_safemode_version_check(
    tmp_path: Path,
    monkeypatch: MonkeyPatch,
    caplog: LogCaptureFixture,
    application_docker_container: Container,
    application_process: Optional[Popen],
) -> None:
    monkeypatch.setitem(JavaProfiler.MINIMAL_SUPPORTED_VERSIONS, 8, (Version("8.999"), 0))

    with make_java_profiler(storage_dir=str(tmp_path)) as profiler:
        process = profiler._select_processes_to_profile()[0]
        jvm_version = parse_jvm_version(get_java_version(process, profiler._stop_event))
        collapsed = snapshot_one_collapsed(profiler)
        assert collapsed == Counter({"java;[Profiling skipped: profiling this JVM is not supported]": 1})

    log_record = next(filter(lambda r: r.message == "Unsupported JVM version", caplog.records))
    log_extra = log_record.gprofiler_adapter_extra  # type: ignore
    assert log_extra["jvm_version"] == repr(jvm_version)


def test_java_safemode_build_number_check(
    tmp_path: Path,
    monkeypatch: MonkeyPatch,
    caplog: LogCaptureFixture,
    application_docker_container: Container,
    application_process: Optional[Popen],
) -> None:
    with make_java_profiler(storage_dir=str(tmp_path)) as profiler:
        process = profiler._select_processes_to_profile()[0]
        jvm_version = parse_jvm_version(get_java_version(process, profiler._stop_event))
        monkeypatch.setitem(JavaProfiler.MINIMAL_SUPPORTED_VERSIONS, 8, (jvm_version.version, 999))
        collapsed = snapshot_one_collapsed(profiler)
        assert collapsed == Counter({"java;[Profiling skipped: profiling this JVM is not supported]": 1})

    log_record = next(filter(lambda r: r.message == "Unsupported JVM version", caplog.records))
    log_extra = log_record.gprofiler_adapter_extra  # type: ignore
    assert log_extra["jvm_version"] == repr(jvm_version)


@pytest.mark.parametrize(
    "in_container,java_args,check_app_exited",
    [
        (False, [], False),  # default
        (False, ["-XX:ErrorFile=/tmp/my_custom_error_file.log"], False),  # custom error file
        (True, [], False),  # containerized (other params are ignored)
    ],
)
def test_hotspot_error_file(
    application_pid: int, tmp_path: Path, monkeypatch: MonkeyPatch, caplog: LogCaptureFixture
) -> None:
    start_async_profiler = AsyncProfiledProcess.start_async_profiler

    # Simulate crashing process
    def start_async_profiler_and_crash(self: AsyncProfiledProcess, *args: Any, **kwargs: Any) -> bool:
        result = start_async_profiler(self, *args, **kwargs)
        self.process.send_signal(signal.SIGBUS)
        return result

    monkeypatch.setattr(AsyncProfiledProcess, "start_async_profiler", start_async_profiler_and_crash)

    # increased duration - give the JVM some time to write the hs_err file.
    profiler = make_java_profiler(storage_dir=str(tmp_path), duration=10)
    with profiler:
        profiler.snapshot()

    assert "Found Hotspot error log" in caplog.text
    assert "OpenJDK" in caplog.text
    assert "SIGBUS" in caplog.text
    assert "libpthread.so" in caplog.text
    assert "memory_usage_in_bytes:" in caplog.text
    assert "Java profiling has been disabled, will avoid profiling any new java process" in caplog.text
    assert profiler._safemode_disable_reason is not None


def test_disable_java_profiling(
    application_pid: int, tmp_path: Path, monkeypatch: MonkeyPatch, caplog: LogCaptureFixture
) -> None:
    caplog.set_level(logging.DEBUG)

    profiler = make_java_profiler(storage_dir=str(tmp_path))
    dummy_reason = "dummy reason"
    monkeypatch.setattr(profiler, "_safemode_disable_reason", dummy_reason)
    with profiler:
        collapsed = snapshot_one_collapsed(profiler)
        assert collapsed == Counter({f"java;[Profiling skipped: disabled due to {dummy_reason}]": 1})

    assert "Java profiling has been disabled, skipping profiling of all java process" in caplog.text


def test_already_loaded_async_profiler_profiling_failure(
    tmp_path: Path, monkeypatch: MonkeyPatch, caplog: LogCaptureFixture, application_pid: int
) -> None:
    with monkeypatch.context() as m:
        import gprofiler.profilers.java

        m.setattr(gprofiler.profilers.java, "POSSIBLE_AP_DIRS", ("/tmp/fake_gprofiler_tmp",))
        with make_java_profiler(storage_dir=str(tmp_path)) as profiler:
            profiler.snapshot()

    with make_java_profiler(storage_dir=str(tmp_path)) as profiler:
        process = profiler._select_processes_to_profile()[0]
        assert any("/tmp/fake_gprofiler_tmp" in mmap.path for mmap in process.memory_maps())
        collapsed = snapshot_one_collapsed(profiler)
        assert collapsed == Counter({"java;[Profiling skipped: async-profiler is already loaded]": 1})
        assert "Non-gProfiler async-profiler is already loaded to the target process" in caplog.text


# test only once; and don't test in container - as it will go down once we kill the Java app.
@pytest.mark.parametrize("in_container", [False])
@pytest.mark.parametrize("check_app_exited", [False])  # we're killing it, the exit check will raise.
def test_async_profiler_output_written_upon_jvm_exit(
    tmp_path: Path, application_pid: int, assert_collapsed: AssertInCollapsed, caplog: LogCaptureFixture
) -> None:
    """
    Make sure async-profiler writes output upon process exit (and we manage to read it correctly)
    """
    caplog.set_level(logging.DEBUG)

    with make_java_profiler(storage_dir=str(tmp_path), duration=10) as profiler:

        def delayed_kill() -> None:
            time.sleep(3)
            os.kill(application_pid, signal.SIGINT)

        threading.Thread(target=delayed_kill).start()

        process_collapsed = snapshot_one_collapsed(profiler)
        assert_collapsed(process_collapsed)

        assert f"Profiled process {application_pid} exited before stopping async-profiler" in caplog.text


# test only once
@pytest.mark.parametrize("in_container", [False])
def test_async_profiler_stops_after_given_timeout(
    tmp_path: Path, application_pid: int, assert_collapsed: AssertInCollapsed, caplog: LogCaptureFixture
) -> None:
    caplog.set_level(logging.DEBUG)

    process = psutil.Process(application_pid)
    timeout_s = 5
    with AsyncProfiledProcessForTests(
        process=process,
        storage_dir=str(tmp_path),
        stop_event=Event(),
        buildids=False,
        mode="itimer",
        ap_safemode=0,
        ap_args="",
    ) as ap_proc:
        assert ap_proc.start_async_profiler(frequency_to_ap_interval(11), ap_timeout=timeout_s)

        ap_proc.status_async_profiler()
        assert "Profiling is running for " in cast_away_optional(ap_proc.read_output())

        # let the timeout trigger
        time.sleep(timeout_s)

        ap_proc.status_async_profiler()
        assert "Profiler is not active\n" in cast_away_optional(ap_proc.read_output())


@pytest.mark.parametrize("in_container", [True])
@pytest.mark.parametrize("image_suffix", ["_j9"])
def test_sanity_j9(
    tmp_path: Path,
    application_pid: int,
    assert_collapsed: AssertInCollapsed,
) -> None:
    with make_java_profiler(
        frequency=99,
        storage_dir=str(tmp_path),
        java_async_profiler_mode="itimer",
    ) as profiler:
        assert "OpenJ9" in get_java_version(psutil.Process(application_pid), profiler._stop_event)
        process_collapsed = snapshot_one_collapsed(profiler)
        assert_collapsed(process_collapsed)


@pytest.mark.xfail(
    reason="AP 2.7 doesn't support, see https://github.com/jvm-profiling-tools/async-profiler/issues/572"
    " we will fix after that's closed."
)
# test only once. in a container, so that we don't mess up the environment :)
@pytest.mark.parametrize("in_container", [True])
def test_java_deleted_libjvm(tmp_path: Path, application_pid: int, assert_collapsed: AssertInCollapsed) -> None:
    """
    Tests that we can profile processes whose libjvm was deleted, e.g because Java was upgraded.
    """
    assert not is_libjvm_deleted(application_pid)
    # simulate upgrade process - file is removed and replaced by another one.
    libjvm = get_libjvm_path(application_pid)
    libjvm_tmp = libjvm + "."
    shutil.copy(libjvm, libjvm_tmp)
    os.unlink(libjvm)
    os.rename(libjvm_tmp, libjvm)
    assert is_libjvm_deleted(application_pid)

    with make_java_profiler(storage_dir=str(tmp_path), duration=3) as profiler:
        process_collapsed = snapshot_one_collapsed(profiler)
        assert_collapsed(process_collapsed)


# test only in a container so that we don't mess with the environment.
@pytest.mark.parametrize("in_container", [True])
def test_java_async_profiler_buildids(
    tmp_path: Path, application_pid: int, assert_collapsed: AssertInCollapsed
) -> None:
    """
    Tests that async-profiler's buildid feature works.
    """
    libc = get_lib_path(application_pid, "/libc-")
    buildid = get_elf_buildid(libc)

    with make_java_profiler(
        storage_dir=str(tmp_path), duration=3, frequency=99, java_async_profiler_buildids=True
    ) as profiler:
        process_collapsed = snapshot_one_collapsed(profiler)
        # path buildid+0xoffset_[bid]
        # we check for libc because it has undefined symbols in all profiles :shrug:
        assert_function_in_collapsed(
            f"{remove_prefix(libc, f'/proc/{application_pid}/root/')} {buildid}+0x", process_collapsed
        )
        assert_function_in_collapsed("_[bid]", process_collapsed)


<<<<<<< HEAD
@pytest.mark.parametrize("in_container", [True])  # only in container is enough
def test_java_appid_and_metadata_before_process_exits(
    tmp_path: Path,
    application_pid: int,
    assert_collapsed: AssertInCollapsed,
    monkeypatch: MonkeyPatch,
    caplog: LogCaptureFixture,
) -> None:
    """
    Tests that an appid is generated also for a process that exits during profiling
    (i.e, ensure that is is collected before profiling starts)
    """
    caplog.set_level(logging.DEBUG)

    start_async_profiler = AsyncProfiledProcess.start_async_profiler

    # Make the process exit before profiling ends
    def start_async_profiler_and_interrupt(self: AsyncProfiledProcess, *args: Any, **kwargs: Any) -> bool:
        result = start_async_profiler(self, *args, **kwargs)
        time.sleep(3)
        self.process.send_signal(signal.SIGINT)
        return result

    monkeypatch.setattr(AsyncProfiledProcess, "start_async_profiler", start_async_profiler_and_interrupt)

    with make_java_profiler(
        storage_dir=str(tmp_path),
        duration=10,
    ) as profiler:
        profile = snapshot_one_profile(profiler)

    assert_collapsed(profile.stacks)

    # process exited before we've stopped profiling...
    assert f"Profiled process {application_pid} exited before stopping async-profiler" in caplog.text
    # but we have an appid!
    assert profile.appid == "java: Fibonacci.jar"
    # and application metadata for java
    assert profile.app_metadata is not None and "java_version" in profile.app_metadata
=======
@pytest.mark.parametrize(
    "extra_application_docker_mounts",
    [
        pytest.param([docker.types.Mount(target="/tmp", source="", type="tmpfs", read_only=False)], id="noexec"),
    ],
)
def test_java_noexec_dirs(
    tmp_path: Path,
    application_pid: int,
    assert_collapsed: AssertInCollapsed,
    caplog: LogCaptureFixture,
    noexec_tmp_dir: str,
    in_container: bool,
    monkeypatch: MonkeyPatch,
) -> None:
    """
    Tests that gProfiler is able to select a non-default directory for libasyncProfiler if the default one
    is noexec, both container and host.
    """
    caplog.set_level(logging.DEBUG)

    if not in_container:
        import gprofiler.profilers.java

        run_dir = gprofiler.profilers.java.POSSIBLE_AP_DIRS[1]
        assert run_dir.startswith("/run")
        # noexec_tmp_dir won't work and gprofiler will try using run_dir
        # this is done because modifying /tmp on a live system is not legit (we need to create a new tmpfs
        # mount because /tmp is not necessarily tmpfs; and that'll hide all current files in /tmp).
        monkeypatch.setattr(gprofiler.profilers.java, "POSSIBLE_AP_DIRS", (noexec_tmp_dir, run_dir))

    with make_java_profiler(storage_dir=str(tmp_path)) as profiler:
        assert_collapsed(snapshot_one_collaped(profiler))

    # should use this path instead of /tmp/gprofiler_tmp/...
    assert "/run/gprofiler_tmp/async-profiler-" in caplog.text
>>>>>>> 9c7c02e3
<|MERGE_RESOLUTION|>--- conflicted
+++ resolved
@@ -380,47 +380,6 @@
         assert_function_in_collapsed("_[bid]", process_collapsed)
 
 
-<<<<<<< HEAD
-@pytest.mark.parametrize("in_container", [True])  # only in container is enough
-def test_java_appid_and_metadata_before_process_exits(
-    tmp_path: Path,
-    application_pid: int,
-    assert_collapsed: AssertInCollapsed,
-    monkeypatch: MonkeyPatch,
-    caplog: LogCaptureFixture,
-) -> None:
-    """
-    Tests that an appid is generated also for a process that exits during profiling
-    (i.e, ensure that is is collected before profiling starts)
-    """
-    caplog.set_level(logging.DEBUG)
-
-    start_async_profiler = AsyncProfiledProcess.start_async_profiler
-
-    # Make the process exit before profiling ends
-    def start_async_profiler_and_interrupt(self: AsyncProfiledProcess, *args: Any, **kwargs: Any) -> bool:
-        result = start_async_profiler(self, *args, **kwargs)
-        time.sleep(3)
-        self.process.send_signal(signal.SIGINT)
-        return result
-
-    monkeypatch.setattr(AsyncProfiledProcess, "start_async_profiler", start_async_profiler_and_interrupt)
-
-    with make_java_profiler(
-        storage_dir=str(tmp_path),
-        duration=10,
-    ) as profiler:
-        profile = snapshot_one_profile(profiler)
-
-    assert_collapsed(profile.stacks)
-
-    # process exited before we've stopped profiling...
-    assert f"Profiled process {application_pid} exited before stopping async-profiler" in caplog.text
-    # but we have an appid!
-    assert profile.appid == "java: Fibonacci.jar"
-    # and application metadata for java
-    assert profile.app_metadata is not None and "java_version" in profile.app_metadata
-=======
 @pytest.mark.parametrize(
     "extra_application_docker_mounts",
     [
@@ -453,8 +412,48 @@
         monkeypatch.setattr(gprofiler.profilers.java, "POSSIBLE_AP_DIRS", (noexec_tmp_dir, run_dir))
 
     with make_java_profiler(storage_dir=str(tmp_path)) as profiler:
-        assert_collapsed(snapshot_one_collaped(profiler))
+        assert_collapsed(snapshot_one_collapsed(profiler))
 
     # should use this path instead of /tmp/gprofiler_tmp/...
     assert "/run/gprofiler_tmp/async-profiler-" in caplog.text
->>>>>>> 9c7c02e3
+
+
+@pytest.mark.parametrize("in_container", [True])  # only in container is enough
+def test_java_appid_and_metadata_before_process_exits(
+    tmp_path: Path,
+    application_pid: int,
+    assert_collapsed: AssertInCollapsed,
+    monkeypatch: MonkeyPatch,
+    caplog: LogCaptureFixture,
+) -> None:
+    """
+    Tests that an appid is generated also for a process that exits during profiling
+    (i.e, ensure that is is collected before profiling starts)
+    """
+    caplog.set_level(logging.DEBUG)
+
+    start_async_profiler = AsyncProfiledProcess.start_async_profiler
+
+    # Make the process exit before profiling ends
+    def start_async_profiler_and_interrupt(self: AsyncProfiledProcess, *args: Any, **kwargs: Any) -> bool:
+        result = start_async_profiler(self, *args, **kwargs)
+        time.sleep(3)
+        self.process.send_signal(signal.SIGINT)
+        return result
+
+    monkeypatch.setattr(AsyncProfiledProcess, "start_async_profiler", start_async_profiler_and_interrupt)
+
+    with make_java_profiler(
+        storage_dir=str(tmp_path),
+        duration=10,
+    ) as profiler:
+        profile = snapshot_one_profile(profiler)
+
+    assert_collapsed(profile.stacks)
+
+    # process exited before we've stopped profiling...
+    assert f"Profiled process {application_pid} exited before stopping async-profiler" in caplog.text
+    # but we have an appid!
+    assert profile.appid == "java: Fibonacci.jar"
+    # and application metadata for java
+    assert profile.app_metadata is not None and "java_version" in profile.app_metadata