#
# Copyright (c) Granulate. All rights reserved.
# Licensed under the AGPL3 License. See LICENSE.md in the project root for license information.
#
import logging
import os
import signal
import threading
import time
from collections import Counter
from pathlib import Path

import psutil
import pytest
from packaging.version import Version

from gprofiler.profilers.java import AsyncProfiledProcess, JavaProfiler, frequency_to_ap_interval, parse_jvm_version
from tests.utils import assert_function_in_collapsed, make_java_profiler, snapshot_one_collaped


# adds the "status" command to AsyncProfiledProcess from gProfiler.
class AsyncProfiledProcessForTests(AsyncProfiledProcess):
    def status_async_profiler(self):
        self._run_async_profiler(
            self._get_base_cmd() + [f"status,log={self._log_path_process},file={self._output_path_process}"],
        )


@pytest.fixture
def runtime() -> str:
    return "java"


def test_async_profiler_already_running(application_pid, assert_collapsed, tmp_path, caplog):
    """
    Test we're able to restart async-profiler in case it's already running in the process and get results normally.
    """
    caplog.set_level(logging.INFO)
    with make_java_profiler(str(tmp_path)) as profiler:
        process = profiler._select_processes_to_profile()[0]
        with AsyncProfiledProcess(
<<<<<<< HEAD
            process=process,
            storage_dir=profiler._storage_dir,
            buildis=False,
            mode=profiler._mode,
            ap_safemode=0,
            ap_args="",
        ) as ap_proc:
            assert ap_proc.start_async_profiler(frequency_to_ap_interval(11))
        assert any("libasyncProfiler.so" in m.path for m in process.memory_maps())
        # run "status"
        with AsyncProfiledProcessForTests(
            process=process,
            storage_dir=profiler._storage_dir,
            buildis=False,
=======
            process, profiler._storage_dir, profiler._stop_event, False, profiler._mode, False, ""
        ) as ap_proc:
            assert ap_proc.start_async_profiler(11)
        assert any("libasyncProfiler.so" in m.path for m in process.memory_maps())
        # run "status"
        with AsyncProfiledProcessForTests(
            process,
            profiler._storage_dir,
            profiler._stop_event,
            False,
>>>>>>> b803ed99
            mode="itimer",
            ap_safemode=0,
            ap_args="",
        ) as ap_proc:
            ap_proc.status_async_profiler()
            # printed the output file, see ACTION_STATUS case in async-profiler/profiler.cpp
            assert "Profiling is running for " in ap_proc.read_output()

        # then start again
        collapsed = snapshot_one_collaped(profiler)
        assert "Found async-profiler already started" in caplog.text
        assert "Finished profiling process" in caplog.text
        assert_collapsed(collapsed)


@pytest.mark.parametrize("in_container", [True])
def test_java_async_profiler_cpu_mode(
    tmp_path: Path,
    application_pid: int,
    assert_collapsed,
) -> None:
    """
    Run Java in a container and enable async-profiler in CPU mode, make sure we get kernel stacks.
    """
    with make_java_profiler(str(tmp_path), frequency=999) as profiler:
        process_collapsed = snapshot_one_collaped(profiler)
        assert_collapsed(process_collapsed, check_comm=True)
        assert_function_in_collapsed("do_syscall_64_[k]", process_collapsed, True)  # ensure kernels stacks exist


@pytest.mark.parametrize("in_container", [True])
@pytest.mark.parametrize("musl", [True])
def test_java_async_profiler_musl_and_cpu(
    tmp_path: Path,
    application_pid: int,
    assert_collapsed,
) -> None:
    """
    Run Java in an Alpine-based container and enable async-profiler in CPU mode, make sure that musl profiling
    works and that we get kernel stacks.
    """
    with make_java_profiler(str(tmp_path), frequency=999) as profiler:
        process_collapsed = snapshot_one_collaped(profiler)
        assert_collapsed(process_collapsed, check_comm=True)
        assert_function_in_collapsed("do_syscall_64_[k]", process_collapsed, True)  # ensure kernels stacks exist


def test_java_safemode_parameters(tmp_path) -> None:
    with pytest.raises(AssertionError) as excinfo:
        make_java_profiler(str(tmp_path), java_async_profiler_safemode=0)
    assert "async-profiler safemode must be set to 127 in --java-safemode" in str(excinfo.value)

    with pytest.raises(AssertionError) as excinfo:
        make_java_profiler(str(tmp_path), java_version_check=False)
    assert "Java version checks are mandatory in --java-safemode" in str(excinfo.value)


def test_java_safemode_version_check(
    tmp_path, monkeypatch, caplog, application_docker_container, application_process
) -> None:
    monkeypatch.setitem(JavaProfiler.MINIMAL_SUPPORTED_VERSIONS, 8, (Version("8.999"), 0))

    with make_java_profiler(str(tmp_path)) as profiler:
        process = profiler._select_processes_to_profile()[0]
        jvm_version = parse_jvm_version(profiler._get_java_version(process))
        collapsed = snapshot_one_collaped(profiler)
        assert collapsed == Counter({"java;[Profiling skipped: profiling this JVM is not supported]": 1})

    assert next(filter(lambda r: r.message == "Unsupported JVM version", caplog.records)).gprofiler_adapter_extra[
        "jvm_version"
    ] == repr(jvm_version)


def test_java_safemode_build_number_check(
    tmp_path, monkeypatch, caplog, application_docker_container, application_process
) -> None:
    with make_java_profiler(str(tmp_path)) as profiler:
        process = profiler._select_processes_to_profile()[0]
        jvm_version = parse_jvm_version(profiler._get_java_version(process))
        monkeypatch.setitem(JavaProfiler.MINIMAL_SUPPORTED_VERSIONS, 8, (jvm_version.version, 999))
        collapsed = snapshot_one_collaped(profiler)
        assert collapsed == Counter({"java;[Profiling skipped: profiling this JVM is not supported]": 1})

    assert next(filter(lambda r: r.message == "Unsupported JVM version", caplog.records)).gprofiler_adapter_extra[
        "jvm_version"
    ] == repr(jvm_version)


@pytest.mark.parametrize(
    "in_container,java_args,check_app_exited",
    [
        (False, [], False),  # default
        (False, ["-XX:ErrorFile=/tmp/my_custom_error_file.log"], False),  # custom error file
        (True, [], False),  # containerized (other params are ignored)
    ],
)
def test_hotspot_error_file(application_pid, tmp_path, monkeypatch, caplog):
    start_async_profiler = AsyncProfiledProcess.start_async_profiler

    # Simulate crashing process
    def sap_and_crash(self, *args, **kwargs):
        result = start_async_profiler(self, *args, **kwargs)
        self.process.send_signal(signal.SIGBUS)
        return result

    monkeypatch.setattr(AsyncProfiledProcess, "start_async_profiler", sap_and_crash)

    profiler = make_java_profiler(str(tmp_path))
    with profiler:
        profiler.snapshot()

    assert "Found Hotspot error log" in caplog.text
    assert "OpenJDK" in caplog.text
    assert "SIGBUS" in caplog.text
    assert "libpthread.so" in caplog.text
    assert "memory_usage_in_bytes:" in caplog.text
    assert "Java profiling has been disabled, will avoid profiling any new java process" in caplog.text
    assert profiler._safemode_disable_reason is not None


def test_disable_java_profiling(application_pid, tmp_path, monkeypatch, caplog):
    caplog.set_level(logging.DEBUG)

    profiler = make_java_profiler(str(tmp_path))
    dummy_reason = "dummy reason"
    monkeypatch.setattr(profiler, "_safemode_disable_reason", dummy_reason)
    with profiler:
        collapsed = snapshot_one_collaped(profiler)
        assert collapsed == Counter({f"java;[Profiling skipped: disabled due to {dummy_reason}]": 1})

    assert "Java profiling has been disabled, skipping profiling of all java process" in caplog.text


def test_already_loaded_async_profiler_profiling_failure(tmp_path, monkeypatch, caplog, application_pid) -> None:
    with monkeypatch.context() as m:
        m.setattr("gprofiler.profilers.java.TEMPORARY_STORAGE_PATH", "/tmp/fake_gprofiler_tmp")
        with make_java_profiler(str(tmp_path)) as profiler:
            profiler.snapshot()

    with make_java_profiler(str(tmp_path)) as profiler:
        process = profiler._select_processes_to_profile()[0]
        assert any("/tmp/fake_gprofiler_tmp" in mmap.path for mmap in process.memory_maps())
        collapsed = snapshot_one_collaped(profiler)
        assert collapsed == Counter({"java;[Profiling skipped: async-profiler is already loaded]": 1})
        assert "Non-gProfiler async-profiler is already loaded to the target process" in caplog.text


# test only once; and don't test in container - as it will go down once we kill the Java app.
@pytest.mark.parametrize("in_container", [False])
@pytest.mark.parametrize("check_app_exited", [False])  # we're killing it, the exit check will raise.
def test_async_profiler_output_written_upon_jvm_exit(tmp_path, application_pid, assert_collapsed, caplog) -> None:
    """
    Make sure async-profiler writes output upon process exit (and we manage to read it correctly)
    """
    caplog.set_level(logging.DEBUG)

    with make_java_profiler(str(tmp_path), duration=10) as profiler:

        def delayed_kill():
            time.sleep(3)
            os.kill(application_pid, signal.SIGINT)

        threading.Thread(target=delayed_kill).start()

        process_collapsed = snapshot_one_collaped(profiler)
        assert_collapsed(process_collapsed, check_comm=True)

        assert f"Profiled process {application_pid} exited before stopping async-profiler" in caplog.text


# test only once
@pytest.mark.parametrize("in_container", [False])
def test_async_profiler_timeout_stop(tmp_path, application_pid, assert_collapsed, caplog) -> None:
    """
    Make sure that async-profiler stops after the given output.
    """
    caplog.set_level(logging.DEBUG)

    process = psutil.Process(application_pid)
    timeout_s = 5
    with AsyncProfiledProcessForTests(
        process=process, storage_dir=str(tmp_path), buildids=False, mode="itimer", ap_safemode=0, ap_args=""
    ) as ap_proc:
        assert ap_proc.start_async_profiler(frequency_to_ap_interval(11), ap_timeout=timeout_s)

        ap_proc.status_async_profiler()
        assert "Profiling is running for " in ap_proc.read_output()

        # let the timeout trigger
        time.sleep(timeout_s)

        ap_proc.status_async_profiler()
        assert "Profiler is not active\n" in ap_proc.read_output()<|MERGE_RESOLUTION|>--- conflicted
+++ resolved
@@ -9,6 +9,7 @@
 import time
 from collections import Counter
 from pathlib import Path
+from threading import Event
 
 import psutil
 import pytest
@@ -39,9 +40,9 @@
     with make_java_profiler(str(tmp_path)) as profiler:
         process = profiler._select_processes_to_profile()[0]
         with AsyncProfiledProcess(
-<<<<<<< HEAD
             process=process,
             storage_dir=profiler._storage_dir,
+            stop_event=profiler._stop_event,
             buildis=False,
             mode=profiler._mode,
             ap_safemode=0,
@@ -53,19 +54,8 @@
         with AsyncProfiledProcessForTests(
             process=process,
             storage_dir=profiler._storage_dir,
-            buildis=False,
-=======
-            process, profiler._storage_dir, profiler._stop_event, False, profiler._mode, False, ""
-        ) as ap_proc:
-            assert ap_proc.start_async_profiler(11)
-        assert any("libasyncProfiler.so" in m.path for m in process.memory_maps())
-        # run "status"
-        with AsyncProfiledProcessForTests(
-            process,
-            profiler._storage_dir,
-            profiler._stop_event,
-            False,
->>>>>>> b803ed99
+            stop_event=profiler._stop_event,
+            buildids=False,
             mode="itimer",
             ap_safemode=0,
             ap_args="",
@@ -247,7 +237,13 @@
     process = psutil.Process(application_pid)
     timeout_s = 5
     with AsyncProfiledProcessForTests(
-        process=process, storage_dir=str(tmp_path), buildids=False, mode="itimer", ap_safemode=0, ap_args=""
+        process=process,
+        storage_dir=str(tmp_path),
+        stop_event=Event(),
+        buildids=False,
+        mode="itimer",
+        ap_safemode=0,
+        ap_args="",
     ) as ap_proc:
         assert ap_proc.start_async_profiler(frequency_to_ap_interval(11), ap_timeout=timeout_s)
 
