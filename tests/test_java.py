#
# Copyright (c) Granulate. All rights reserved.
# Licensed under the AGPL3 License. See LICENSE.md in the project root for license information.
#
import logging
import os
import signal
import threading
import time
from collections import Counter
from pathlib import Path
from threading import Event

import psutil
import pytest
from packaging.version import Version

from gprofiler.profilers.java import AsyncProfiledProcess, JavaProfiler, frequency_to_ap_interval, parse_jvm_version
from tests.utils import assert_function_in_collapsed, make_java_profiler, snapshot_one_collaped


# adds the "status" command to AsyncProfiledProcess from gProfiler.
class AsyncProfiledProcessForTests(AsyncProfiledProcess):
    def status_async_profiler(self):
        self._run_async_profiler(
            self._get_base_cmd() + [f"status,log={self._log_path_process},file={self._output_path_process}"],
        )


@pytest.fixture
def runtime() -> str:
    return "java"


def test_async_profiler_already_running(application_pid, assert_collapsed, tmp_path, caplog):
    """
    Test we're able to restart async-profiler in case it's already running in the process and get results normally.
    """
    caplog.set_level(logging.INFO)
    with make_java_profiler(storage_dir=str(tmp_path)) as profiler:
        process = profiler._select_processes_to_profile()[0]
        with AsyncProfiledProcess(
            process=process,
            storage_dir=profiler._storage_dir,
            stop_event=profiler._stop_event,
            buildids=False,
            mode=profiler._mode,
            ap_safemode=0,
            ap_args="",
        ) as ap_proc:
            assert ap_proc.start_async_profiler(frequency_to_ap_interval(11))
        assert any("libasyncProfiler.so" in m.path for m in process.memory_maps())
        # run "status"
        with AsyncProfiledProcessForTests(
            process=process,
            storage_dir=profiler._storage_dir,
            stop_event=profiler._stop_event,
            buildids=False,
            mode="itimer",
            ap_safemode=0,
            ap_args="",
        ) as ap_proc:
            ap_proc.status_async_profiler()
            # printed the output file, see ACTION_STATUS case in async-profiler/profiler.cpp
            assert "Profiling is running for " in ap_proc.read_output()

        # then start again
        collapsed = snapshot_one_collaped(profiler)
        assert "Found async-profiler already started" in caplog.text
        assert "Finished profiling process" in caplog.text
        assert_collapsed(collapsed)


@pytest.mark.parametrize("in_container", [True])
def test_java_async_profiler_cpu_mode(
    tmp_path: Path,
    application_pid: int,
    assert_collapsed,
) -> None:
    """
    Run Java in a container and enable async-profiler in CPU mode, make sure we get kernel stacks.
    """
<<<<<<< HEAD
    with JavaProfiler(
        1000,
        1,
        Event(),
        str(tmp_path),
        False,
        True,
        # this ensures auto selection picks CPU by default, if possible.
        java_async_profiler_mode="auto",
        java_async_profiler_safemode=0,
        java_async_profiler_args="",
        java_safemode="",
        java_mode="ap",
    ) as profiler:
        collapsed = snapshot_one_collaped(profiler)
        assert_collapsed(collapsed, check_comm=True)
        assert_function_in_collapsed("do_syscall_64_[k]", collapsed, True)  # ensure kernels stacks exist
=======
    with make_java_profiler(storage_dir=str(tmp_path), frequency=999) as profiler:
        process_collapsed = snapshot_one_collaped(profiler)
        assert_collapsed(process_collapsed)
        assert_function_in_collapsed("do_syscall_64_[k]", process_collapsed)  # ensure kernels stacks exist
>>>>>>> 2e412c0f


@pytest.mark.parametrize("in_container", [True])
@pytest.mark.parametrize("musl", [True])
def test_java_async_profiler_musl_and_cpu(
    tmp_path: Path,
    application_pid: int,
    assert_collapsed,
) -> None:
    """
    Run Java in an Alpine-based container and enable async-profiler in CPU mode, make sure that musl profiling
    works and that we get kernel stacks.
    """
    with make_java_profiler(storage_dir=str(tmp_path), frequency=999) as profiler:
        process_collapsed = snapshot_one_collaped(profiler)
        assert_collapsed(process_collapsed)
        assert_function_in_collapsed("do_syscall_64_[k]", process_collapsed)  # ensure kernels stacks exist


def test_java_safemode_parameters(tmp_path) -> None:
    with pytest.raises(AssertionError) as excinfo:
        make_java_profiler(storage_dir=str(tmp_path), java_version_check=False)
    assert "Java version checks are mandatory in --java-safemode" in str(excinfo.value)


def test_java_safemode_version_check(
    tmp_path, monkeypatch, caplog, application_docker_container, application_process
) -> None:
    monkeypatch.setitem(JavaProfiler.MINIMAL_SUPPORTED_VERSIONS, 8, (Version("8.999"), 0))

    with make_java_profiler(storage_dir=str(tmp_path)) as profiler:
        process = profiler._select_processes_to_profile()[0]
        jvm_version = parse_jvm_version(profiler._get_java_version(process))
        collapsed = snapshot_one_collaped(profiler)
        assert collapsed == Counter({"java;[Profiling skipped: profiling this JVM is not supported]": 1})

    assert next(filter(lambda r: r.message == "Unsupported JVM version", caplog.records)).gprofiler_adapter_extra[
        "jvm_version"
    ] == repr(jvm_version)


def test_java_safemode_build_number_check(
    tmp_path, monkeypatch, caplog, application_docker_container, application_process
) -> None:
    with make_java_profiler(storage_dir=str(tmp_path)) as profiler:
        process = profiler._select_processes_to_profile()[0]
        jvm_version = parse_jvm_version(profiler._get_java_version(process))
        monkeypatch.setitem(JavaProfiler.MINIMAL_SUPPORTED_VERSIONS, 8, (jvm_version.version, 999))
        collapsed = snapshot_one_collaped(profiler)
        assert collapsed == Counter({"java;[Profiling skipped: profiling this JVM is not supported]": 1})

    assert next(filter(lambda r: r.message == "Unsupported JVM version", caplog.records)).gprofiler_adapter_extra[
        "jvm_version"
    ] == repr(jvm_version)


@pytest.mark.parametrize(
    "in_container,java_args,check_app_exited",
    [
        (False, [], False),  # default
        (False, ["-XX:ErrorFile=/tmp/my_custom_error_file.log"], False),  # custom error file
        (True, [], False),  # containerized (other params are ignored)
    ],
)
def test_hotspot_error_file(application_pid, tmp_path, monkeypatch, caplog):
    start_async_profiler = AsyncProfiledProcess.start_async_profiler

    # Simulate crashing process
    def sap_and_crash(self, *args, **kwargs):
        result = start_async_profiler(self, *args, **kwargs)
        self.process.send_signal(signal.SIGBUS)
        return result

    monkeypatch.setattr(AsyncProfiledProcess, "start_async_profiler", sap_and_crash)

    # increased duration - give the JVM some time to write the hs_err file.
    profiler = make_java_profiler(storage_dir=str(tmp_path), duration=10)
    with profiler:
        profiler.snapshot()

    assert "Found Hotspot error log" in caplog.text
    assert "OpenJDK" in caplog.text
    assert "SIGBUS" in caplog.text
    assert "libpthread.so" in caplog.text
    assert "memory_usage_in_bytes:" in caplog.text
    assert "Java profiling has been disabled, will avoid profiling any new java process" in caplog.text
    assert profiler._safemode_disable_reason is not None


def test_disable_java_profiling(application_pid, tmp_path, monkeypatch, caplog):
    caplog.set_level(logging.DEBUG)

    profiler = make_java_profiler(storage_dir=str(tmp_path))
    dummy_reason = "dummy reason"
    monkeypatch.setattr(profiler, "_safemode_disable_reason", dummy_reason)
    with profiler:
        collapsed = snapshot_one_collaped(profiler)
        assert collapsed == Counter({f"java;[Profiling skipped: disabled due to {dummy_reason}]": 1})

    assert "Java profiling has been disabled, skipping profiling of all java process" in caplog.text


def test_already_loaded_async_profiler_profiling_failure(tmp_path, monkeypatch, caplog, application_pid) -> None:
    with monkeypatch.context() as m:
        m.setattr("gprofiler.profilers.java.TEMPORARY_STORAGE_PATH", "/tmp/fake_gprofiler_tmp")
        with make_java_profiler(storage_dir=str(tmp_path)) as profiler:
            profiler.snapshot()

    with make_java_profiler(storage_dir=str(tmp_path)) as profiler:
        process = profiler._select_processes_to_profile()[0]
        assert any("/tmp/fake_gprofiler_tmp" in mmap.path for mmap in process.memory_maps())
        collapsed = snapshot_one_collaped(profiler)
        assert collapsed == Counter({"java;[Profiling skipped: async-profiler is already loaded]": 1})
        assert "Non-gProfiler async-profiler is already loaded to the target process" in caplog.text


# test only once; and don't test in container - as it will go down once we kill the Java app.
@pytest.mark.parametrize("in_container", [False])
@pytest.mark.parametrize("check_app_exited", [False])  # we're killing it, the exit check will raise.
def test_async_profiler_output_written_upon_jvm_exit(tmp_path, application_pid, assert_collapsed, caplog) -> None:
    """
    Make sure async-profiler writes output upon process exit (and we manage to read it correctly)
    """
    caplog.set_level(logging.DEBUG)

    with make_java_profiler(storage_dir=str(tmp_path), duration=10) as profiler:

        def delayed_kill():
            time.sleep(3)
            os.kill(application_pid, signal.SIGINT)

        threading.Thread(target=delayed_kill).start()

        process_collapsed = snapshot_one_collaped(profiler)
        assert_collapsed(process_collapsed)

        assert f"Profiled process {application_pid} exited before stopping async-profiler" in caplog.text


# test only once
@pytest.mark.parametrize("in_container", [False])
def test_async_profiler_stops_after_given_timeout(tmp_path, application_pid, assert_collapsed, caplog) -> None:
    caplog.set_level(logging.DEBUG)

    process = psutil.Process(application_pid)
    timeout_s = 5
    with AsyncProfiledProcessForTests(
        process=process,
        storage_dir=str(tmp_path),
        stop_event=Event(),
        buildids=False,
        mode="itimer",
        ap_safemode=0,
        ap_args="",
    ) as ap_proc:
        assert ap_proc.start_async_profiler(frequency_to_ap_interval(11), ap_timeout=timeout_s)

        ap_proc.status_async_profiler()
        assert "Profiling is running for " in ap_proc.read_output()

        # let the timeout trigger
        time.sleep(timeout_s)

        ap_proc.status_async_profiler()
        assert "Profiler is not active\n" in ap_proc.read_output()<|MERGE_RESOLUTION|>--- conflicted
+++ resolved
@@ -80,30 +80,15 @@
     """
     Run Java in a container and enable async-profiler in CPU mode, make sure we get kernel stacks.
     """
-<<<<<<< HEAD
-    with JavaProfiler(
-        1000,
-        1,
-        Event(),
-        str(tmp_path),
-        False,
-        True,
+    with make_java_profiler(
+        storage_dir=str(tmp_path),
+        frequency=999,
         # this ensures auto selection picks CPU by default, if possible.
         java_async_profiler_mode="auto",
-        java_async_profiler_safemode=0,
-        java_async_profiler_args="",
-        java_safemode="",
-        java_mode="ap",
     ) as profiler:
-        collapsed = snapshot_one_collaped(profiler)
-        assert_collapsed(collapsed, check_comm=True)
-        assert_function_in_collapsed("do_syscall_64_[k]", collapsed, True)  # ensure kernels stacks exist
-=======
-    with make_java_profiler(storage_dir=str(tmp_path), frequency=999) as profiler:
         process_collapsed = snapshot_one_collaped(profiler)
         assert_collapsed(process_collapsed)
         assert_function_in_collapsed("do_syscall_64_[k]", process_collapsed)  # ensure kernels stacks exist
->>>>>>> 2e412c0f
 
 
 @pytest.mark.parametrize("in_container", [True])
