--- conflicted
+++ resolved
@@ -5,9 +5,6 @@
 #
 set -euo pipefail
 
-<<<<<<< HEAD
-git clone --depth 1 -b pyperf-libunwind-accessors https://github.com/Granulate/bcc.git && cd bcc && git reset --hard 72375d48b2b743dbed399b7ed2e2be1b2a6edf74
-=======
 if [ "$#" -gt 1 ]; then
     echo "Too many arguments"
     exit 1
@@ -19,7 +16,6 @@
     echo "Unexpected argument: $1"
     exit 1
 fi
->>>>>>> 37a98351
 
 # TODO support aarch64
 if [ "$(uname -m)" != "x86_64" ]; then
@@ -31,7 +27,7 @@
     exit 0
 fi
 
-git clone --depth 1 -b master https://github.com/Granulate/bcc.git && cd bcc && git reset --hard 598855b0e297e659f4f880a6fcf49dc173eb5631
+git clone --depth 1 -b pyperf-libunwind-accessors https://github.com/Granulate/bcc.git && cd bcc && git reset --hard 72375d48b2b743dbed399b7ed2e2be1b2a6edf74
 
 mkdir build
 cd build
