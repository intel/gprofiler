#!/usr/bin/env bash
#
# Copyright (c) Granulate. All rights reserved.
# Licensed under the AGPL3 License. See LICENSE.md in the project root for license information.
#
set -euo pipefail

<<<<<<< HEAD
git clone --depth 1 -b upgrade-bcc-reference https://github.com/marcin-ol/bcc.git && cd bcc && git reset --hard 751938d4
=======
git clone --depth 1 -b v1.2.6 https://github.com/Granulate/bcc.git && cd bcc && git reset --hard 6a995642d12287f26cbb97edd3d29e62a5fde337
>>>>>>> 78ab2af4

# (after clone, because we copy the licenses)
# TODO support aarch64
if [ "$(uname -m)" != "x86_64" ]; then
    mkdir -p /bcc/root/share/bcc/examples/cpp/
    touch /bcc/root/share/bcc/examples/cpp/PyPerf
    exit 0
fi

mkdir build
cd build
cmake -DPYTHON_CMD=python3 -DINSTALL_CPP_EXAMPLES=y -DCMAKE_INSTALL_PREFIX=/bcc/root ..
make -C examples/cpp/pyperf -j -l VERBOSE=1 install<|MERGE_RESOLUTION|>--- conflicted
+++ resolved
@@ -5,11 +5,7 @@
 #
 set -euo pipefail
 
-<<<<<<< HEAD
-git clone --depth 1 -b upgrade-bcc-reference https://github.com/marcin-ol/bcc.git && cd bcc && git reset --hard 751938d4
-=======
 git clone --depth 1 -b v1.2.6 https://github.com/Granulate/bcc.git && cd bcc && git reset --hard 6a995642d12287f26cbb97edd3d29e62a5fde337
->>>>>>> 78ab2af4
 
 # (after clone, because we copy the licenses)
 # TODO support aarch64
