# parts are copied from Dockerfile

# these need to be defined before any FROM - otherwise, the ARGs expand to empty strings.
# see build_x86_64_executable.sh and build_aarch64_executable.sh which define these.
ARG RUST_BUILDER_VERSION
ARG PERF_BUILDER_UBUNTU
ARG PHPSPY_BUILDER_UBUNTU
ARG AP_BUILDER_CENTOS
ARG AP_BUILDER_ALPINE
ARG AP_CENTOS_MIN
ARG BURN_BUILDER_GOLANG
ARG GPROFILER_BUILDER
ARG PYPERF_BUILDER_UBUNTU
ARG DOTNET_BUILDER
ARG NODE_PACKAGE_BUILDER_MUSL
ARG NODE_PACKAGE_BUILDER_GLIBC

# pyspy & rbspy builder base
FROM rust${RUST_BUILDER_VERSION} AS pyspy-rbspy-builder-common
WORKDIR /tmp

COPY scripts/prepare_machine-unknown-linux-musl.sh .
RUN ./prepare_machine-unknown-linux-musl.sh

# py-spy
FROM pyspy-rbspy-builder-common AS pyspy-builder
WORKDIR /tmp
COPY scripts/pyspy_build.sh .
RUN ./pyspy_build.sh
RUN mv "/tmp/py-spy/target/$(uname -m)-unknown-linux-musl/release/py-spy" /tmp/py-spy/py-spy

# rbspy
FROM pyspy-rbspy-builder-common AS rbspy-builder
WORKDIR /tmp
COPY scripts/rbspy_build.sh .
RUN ./rbspy_build.sh
RUN mv "/tmp/rbspy/target/$(uname -m)-unknown-linux-musl/release/rbspy" /tmp/rbspy/rbspy

# dotnet-trace
FROM mcr.microsoft.com/dotnet/sdk${DOTNET_BUILDER} as dotnet-builder
WORKDIR /tmp
RUN apt-get update && \
  dotnet tool install --global dotnet-trace

RUN cp -r "$HOME/.dotnet" "/tmp/dotnet"
COPY scripts/dotnet_prepare_dependencies.sh .
RUN ./dotnet_prepare_dependencies.sh

# perf
FROM ubuntu${PERF_BUILDER_UBUNTU} AS perf-builder
WORKDIR /tmp

COPY scripts/perf_env.sh .
RUN ./perf_env.sh

COPY scripts/libunwind_build.sh .
RUN ./libunwind_build.sh

COPY scripts/perf_build.sh .
RUN ./perf_build.sh

# phpspy
FROM ubuntu${PHPSPY_BUILDER_UBUNTU} as phpspy-builder
WORKDIR /tmp
COPY scripts/phpspy_env.sh .
RUN ./phpspy_env.sh
COPY scripts/phpspy_build.sh .
RUN ./phpspy_build.sh

# async-profiler glibc
FROM centos${AP_BUILDER_CENTOS} AS async-profiler-builder-glibc
WORKDIR /tmp

COPY scripts/async_profiler_env_glibc.sh .
RUN ./async_profiler_env_glibc.sh

COPY scripts/async_profiler_build_shared.sh .
COPY scripts/async_profiler_build_glibc.sh .
RUN ./async_profiler_build_shared.sh /tmp/async_profiler_build_glibc.sh

# a build step to ensure the minimum CentOS version that we require can "ldd" our libasyncProfiler.so file.
FROM centos${AP_CENTOS_MIN} AS async-profiler-centos-min-test-glibc
SHELL ["/bin/bash", "-c", "-euo", "pipefail"]
COPY --from=async-profiler-builder-glibc /tmp/async-profiler/build/libasyncProfiler.so /libasyncProfiler.so
RUN if ldd /libasyncProfiler.so 2>&1 | grep -q "not found" ; then echo "libasyncProfiler.so is not compatible with minimum CentOS!"; ldd /libasyncProfiler.so; exit 1; fi

# async-profiler musl
FROM alpine${AP_BUILDER_ALPINE} AS async-profiler-builder-musl
WORKDIR /tmp

COPY scripts/async_profiler_env_musl.sh .
RUN ./async_profiler_env_musl.sh
COPY scripts/async_profiler_build_shared.sh .
COPY scripts/async_profiler_build_musl.sh .
RUN ./async_profiler_build_shared.sh /tmp/async_profiler_build_musl.sh

FROM golang${BURN_BUILDER_GOLANG} AS burn-builder
WORKDIR /tmp

COPY scripts/burn_build.sh .
RUN ./burn_build.sh

# node-package-builder-musl
FROM alpine${NODE_PACKAGE_BUILDER_MUSL} AS node-package-builder-musl
WORKDIR /tmp
COPY scripts/node_builder_musl_env.sh .
RUN ./node_builder_musl_env.sh
COPY scripts/build_node_package.sh .
RUN ./build_node_package.sh

# node-package-builder-glibc
FROM ubuntu${NODE_PACKAGE_BUILDER_GLIBC} AS node-package-builder-glibc
WORKDIR /tmp
COPY scripts/node_builder_glibc_env.sh .
RUN ./node_builder_glibc_env.sh
COPY scripts/build_node_package.sh .
RUN ./build_node_package.sh

# bcc helpers
# built on newer Ubuntu because they require new clang (newer than available in GPROFILER_BUILDER's CentOS 7)
# these are only relevant for modern kernels, so there's no real reason to build them on CentOS 7 anyway.
FROM ubuntu${PYPERF_BUILDER_UBUNTU} AS bcc-helpers
<<<<<<< HEAD

RUN apt-get update && apt install -y \
    clang-10 \
    libelf-dev \
    make \
    build-essential \
    llvm \
    git
=======
WORKDIR /tmp

RUN if [ "$(uname -m)" = "aarch64" ]; then \
        exit 0; \
    fi && \
    apt-get update && \
    apt-get install -y --no-install-recommends \
        clang-10 \
        libelf-dev \
        make \
        build-essential \
        llvm \
        ca-certificates \
        git
>>>>>>> be2c8ab6

COPY --from=perf-builder /bpftool /bpftool

COPY scripts/bcc_helpers_build.sh .
RUN ./bcc_helpers_build.sh


# bcc & gprofiler
FROM centos${GPROFILER_BUILDER} AS build-stage
WORKDIR /bcc

# fix repo links for CentOS 8, and enable powertools (required to download glibc-static)
RUN if grep -q "CentOS Linux 8" /etc/os-release ; then \
        sed -i 's/mirrorlist/#mirrorlist/g' /etc/yum.repos.d/CentOS-*; \
        sed -i 's|#baseurl=http://mirror.centos.org|baseurl=http://vault.centos.org|g' /etc/yum.repos.d/CentOS-*; \
        yum install -y dnf-plugins-core; \
        dnf config-manager --set-enabled powertools; \
        yum clean all; \
    fi

# bcc part
# TODO: copied from the main Dockerfile... but modified a lot. we'd want to share it some day.

RUN yum install -y git && yum clean all

<<<<<<< HEAD
RUN yum install -y \
=======
# these are needed to build PyPerf, which we don't build on Aarch64, hence not installing them here.
RUN if [ "$(uname -m)" = "aarch64" ]; then exit 0; fi; yum install -y \
>>>>>>> be2c8ab6
    curl \
    cmake \
    patch \
    python3 \
    flex \
    bison \
    zlib-devel.x86_64 \
    xz-devel \
    ncurses-devel \
<<<<<<< HEAD
    elfutils-libelf-devel

RUN yum install -y centos-release-scl-rh
# mostly taken from https://github.com/iovisor/bcc/blob/master/INSTALL.md#install-and-compile-llvm
# on x86_64, the package is named llvm-toolset-7. on aarch64, it is named llvm-toolset-7.0...
RUN if [ $(uname -m) = "aarch64" ]; then v="7.0"; else v="7"; fi; yum install -y devtoolset-8 \
    llvm-toolset-$v \
    llvm-toolset-$v-llvm-devel \
    llvm-toolset-$v-llvm-static \
    llvm-toolset-$v-clang-devel \
    devtoolset-8-elfutils-libelf-devel

COPY ./scripts/libunwind_build.sh .
RUN ./libunwind_build.sh

WORKDIR /bcc

COPY ./scripts/pyperf_build.sh .
RUN source scl_source enable devtoolset-8 llvm-toolset-7.0 && source ./pyperf_build.sh exe

=======
    elfutils-libelf-devel && \
    yum clean all

RUN if [ "$(uname -m)" = "aarch64" ]; \
        then exit 0; \
    fi && \
    yum install -y centos-release-scl-rh && \
    yum clean all
# mostly taken from https://github.com/iovisor/bcc/blob/master/INSTALL.md#install-and-compile-llvm
RUN if [ "$(uname -m)" = "aarch64" ]; \
        then exit 0; \
    fi && \
    yum install -y devtoolset-8 \
        llvm-toolset-7 \
        llvm-toolset-7-llvm-devel \
        llvm-toolset-7-llvm-static \
        llvm-toolset-7-clang-devel \
        devtoolset-8-elfutils-libelf-devel && \
    yum clean all

COPY ./scripts/libunwind_build.sh .
# hadolint ignore=SC1091
RUN if [ "$(uname -m)" = "aarch64" ]; then \
        exit 0; \
    fi && \
    source scl_source enable devtoolset-8 && \
    ./libunwind_build.sh

COPY ./scripts/pyperf_build.sh .
# hadolint ignore=SC1091
RUN set -e; \
    if [ "$(uname -m)" != "aarch64" ]; then \
        source scl_source enable devtoolset-8 llvm-toolset-7; \
    fi && \
    source ./pyperf_build.sh
>>>>>>> be2c8ab6

# gProfiler part

WORKDIR /app

RUN yum clean all && yum --setopt=skip_missing_names_on_install=False install -y \
        epel-release \
        gcc \
        python3 \
        curl \
        python3-pip \
        python3-devel \
        libicu

# needed for aarch64 (for staticx)
RUN set -e; \
    if [ "$(uname -m)" = "aarch64" ]; then \
        yum install -y glibc-static zlib-devel.aarch64 && \
        yum clean all; \
    fi
# needed for aarch64, scons & wheel are needed to build staticx
RUN set -e; \
    if [ "$(uname -m)" = "aarch64" ]; then \
        python3 -m pip install --no-cache-dir 'wheel==0.37.0' 'scons==4.2.0'; \
    fi

# we want the latest pip
# hadolint ignore=DL3013
RUN python3 -m pip install --no-cache-dir --upgrade pip

COPY requirements.txt requirements.txt
COPY granulate-utils/setup.py granulate-utils/requirements.txt granulate-utils/README.md granulate-utils/
COPY granulate-utils/granulate_utils granulate-utils/granulate_utils
RUN python3 -m pip install --no-cache-dir -r requirements.txt

COPY exe-requirements.txt exe-requirements.txt
# build on centos:8 of Aarch64 requires -lnss_files and -lnss_dns. the files are missing but the symbols
# seem to be provided from another archive (e.g libc.a), so this "fix" bypasses the ld error of "missing -lnss..."
# see https://github.com/JonathonReinhart/staticx/issues/219
RUN if grep -q "CentOS Linux 8" /etc/os-release ; then \
    ! test -f /lib64/libnss_files.a && ar rcs /lib64/libnss_files.a && \
    ! test -f /lib64/libnss_dns.a && ar rcs /lib64/libnss_dns.a; \
    fi
RUN python3 -m pip install --no-cache-dir -r exe-requirements.txt

# copy PyPerf, licenses and notice file.
RUN mkdir -p gprofiler/resources/ruby && \
    mkdir -p gprofiler/resources/python/pyperf && \
    cp /bcc/root/share/bcc/examples/cpp/PyPerf gprofiler/resources/python/pyperf/ && \
    cp /bcc/bcc/LICENSE.txt gprofiler/resources/python/pyperf/ && \
    cp -r /bcc/bcc/licenses gprofiler/resources/python/pyperf/licenses && \
    cp /bcc/bcc/NOTICE gprofiler/resources/python/pyperf/
COPY --from=bcc-helpers /bpf_get_fs_offset/get_fs_offset gprofiler/resources/python/pyperf/
COPY --from=bcc-helpers /bpf_get_stack_offset/get_stack_offset gprofiler/resources/python/pyperf/

COPY --from=pyspy-builder /tmp/py-spy/py-spy gprofiler/resources/python/py-spy
COPY --from=rbspy-builder /tmp/rbspy/rbspy gprofiler/resources/ruby/rbspy
COPY --from=perf-builder /perf gprofiler/resources/perf

COPY --from=dotnet-builder /usr/share/dotnet/host gprofiler/resources/dotnet/host
COPY --from=dotnet-builder /tmp/dotnet/deps gprofiler/resources/dotnet/shared/Microsoft.NETCore.App/6.0.7
COPY --from=dotnet-builder /tmp/dotnet/tools gprofiler/resources/dotnet/tools

COPY --from=phpspy-builder /tmp/phpspy/phpspy gprofiler/resources/php/phpspy
COPY --from=phpspy-builder /tmp/binutils/binutils-2.25/bin/bin/objdump gprofiler/resources/php/objdump
COPY --from=phpspy-builder /tmp/binutils/binutils-2.25/bin/bin/strings gprofiler/resources/php/strings
# copying from async-profiler-builder as an "old enough" centos.
COPY --from=async-profiler-builder-glibc /usr/bin/awk gprofiler/resources/php/awk
COPY --from=async-profiler-builder-glibc /usr/bin/xargs gprofiler/resources/php/xargs

COPY --from=async-profiler-builder-glibc /tmp/async-profiler/build/jattach gprofiler/resources/java/jattach
COPY --from=async-profiler-builder-glibc /tmp/async-profiler/build/async-profiler-version gprofiler/resources/java/async-profiler-version
COPY --from=async-profiler-centos-min-test-glibc /libasyncProfiler.so gprofiler/resources/java/glibc/libasyncProfiler.so
COPY --from=async-profiler-builder-musl /tmp/async-profiler/build/libasyncProfiler.so gprofiler/resources/java/musl/libasyncProfiler.so
COPY --from=async-profiler-builder-glibc /tmp/async-profiler/build/fdtransfer gprofiler/resources/java/fdtransfer
COPY --from=node-package-builder-musl /tmp/module_build gprofiler/resources/node/module/musl
COPY --from=node-package-builder-glibc /tmp/module_build gprofiler/resources/node/module/glibc

COPY --from=burn-builder /tmp/burn/burn gprofiler/resources/burn

COPY gprofiler gprofiler

# run PyInstaller and make sure no 'gprofiler.*' modules are missing.
# see https://pyinstaller.readthedocs.io/en/stable/when-things-go-wrong.html
# from a quick look I didn't see how to tell PyInstaller to exit with an error on this, hence
# this check in the shell.
COPY pyi_build.py pyinstaller.spec ./
RUN pyinstaller pyinstaller.spec \
    && echo \
    && test -f build/pyinstaller/warn-pyinstaller.txt \
    && if grep 'gprofiler\.' build/pyinstaller/warn-pyinstaller.txt ; then echo 'PyInstaller failed to pack gProfiler code! See lines above. Make sure to check for SyntaxError as this is often the reason.'; exit 1; fi;

# for aarch64 - build a patched version of staticx 0.13.6. we remove calls to getpwnam and getgrnam, for these end up doing dlopen()s which
# crash the staticx bootloader. we don't need them anyway (all files in our staticx tar are uid 0 and we don't need the names translation)
COPY scripts/staticx_patch.diff staticx_patch.diff
# hadolint ignore=DL3003
RUN if [ "$(uname -m)" = "aarch64" ]; then \
        git clone -b v0.13.6 https://github.com/JonathonReinhart/staticx.git && \
        cd staticx && \
        git reset --hard 819d8eafecbaab3646f70dfb1e3e19f6bbc017f8 && \
        git apply ../staticx_patch.diff && \
        python3 -m pip install --no-cache-dir . ; \
    fi

RUN yum install -y patchelf upx && yum clean all

COPY ./scripts/list_needed_libs.sh ./scripts/list_needed_libs.sh
# staticx packs dynamically linked app with all of their dependencies, it tries to figure out which dynamic libraries are need for its execution
# in some cases, when the application is lazily loading some DSOs, staticx doesn't handle it.
# we use list_needed_libs.sh to list the dynamic dependencies of *all* of our resources,
# and make staticx pack them as well.
# using scl here to get the proper LD_LIBRARY_PATH set
<<<<<<< HEAD
RUN if [ $(uname -m) = "aarch64" ]; then v="7.0"; else v="7"; fi; source scl_source enable devtoolset-8 llvm-toolset-$v && libs=$(./scripts/list_needed_libs.sh) && staticx $libs dist/gprofiler dist/gprofiler
=======
# hadolint ignore=SC2046,SC2086
RUN set -e; \
    if [ $(uname -m) != "aarch64" ]; then \
        source scl_source enable devtoolset-8 llvm-toolset-7 ; \
    fi && \
    LIBS=$(./scripts/list_needed_libs.sh) && \
    staticx $LIBS dist/gprofiler dist/gprofiler
>>>>>>> be2c8ab6

FROM scratch AS export-stage

COPY --from=build-stage /app/dist/gprofiler /gprofiler<|MERGE_RESOLUTION|>--- conflicted
+++ resolved
@@ -120,31 +120,16 @@
 # built on newer Ubuntu because they require new clang (newer than available in GPROFILER_BUILDER's CentOS 7)
 # these are only relevant for modern kernels, so there's no real reason to build them on CentOS 7 anyway.
 FROM ubuntu${PYPERF_BUILDER_UBUNTU} AS bcc-helpers
-<<<<<<< HEAD
-
-RUN apt-get update && apt install -y \
+WORKDIR /tmp
+
+RUN apt-get update && apt install -y --no-install-recommends \
     clang-10 \
     libelf-dev \
     make \
     build-essential \
     llvm \
+    ca-certificates \
     git
-=======
-WORKDIR /tmp
-
-RUN if [ "$(uname -m)" = "aarch64" ]; then \
-        exit 0; \
-    fi && \
-    apt-get update && \
-    apt-get install -y --no-install-recommends \
-        clang-10 \
-        libelf-dev \
-        make \
-        build-essential \
-        llvm \
-        ca-certificates \
-        git
->>>>>>> be2c8ab6
 
 COPY --from=perf-builder /bpftool /bpftool
 
@@ -170,12 +155,7 @@
 
 RUN yum install -y git && yum clean all
 
-<<<<<<< HEAD
 RUN yum install -y \
-=======
-# these are needed to build PyPerf, which we don't build on Aarch64, hence not installing them here.
-RUN if [ "$(uname -m)" = "aarch64" ]; then exit 0; fi; yum install -y \
->>>>>>> be2c8ab6
     curl \
     cmake \
     patch \
@@ -185,64 +165,33 @@
     zlib-devel.x86_64 \
     xz-devel \
     ncurses-devel \
-<<<<<<< HEAD
-    elfutils-libelf-devel
-
-RUN yum install -y centos-release-scl-rh
+    elfutils-libelf-devel && \
+    yum clean all
+
+RUN yum install -y centos-release-scl-rh && yum clean all
 # mostly taken from https://github.com/iovisor/bcc/blob/master/INSTALL.md#install-and-compile-llvm
 # on x86_64, the package is named llvm-toolset-7. on aarch64, it is named llvm-toolset-7.0...
-RUN if [ $(uname -m) = "aarch64" ]; then v="7.0"; else v="7"; fi; yum install -y devtoolset-8 \
+RUN if [ "$(uname -m)" = "aarch64" ]; then v="7.0"; else v="7"; fi; yum install -y devtoolset-8 \
     llvm-toolset-$v \
     llvm-toolset-$v-llvm-devel \
     llvm-toolset-$v-llvm-static \
     llvm-toolset-$v-clang-devel \
-    devtoolset-8-elfutils-libelf-devel
-
-COPY ./scripts/libunwind_build.sh .
-RUN ./libunwind_build.sh
-
-WORKDIR /bcc
-
-COPY ./scripts/pyperf_build.sh .
-RUN source scl_source enable devtoolset-8 llvm-toolset-7.0 && source ./pyperf_build.sh exe
-
-=======
-    elfutils-libelf-devel && \
-    yum clean all
-
-RUN if [ "$(uname -m)" = "aarch64" ]; \
-        then exit 0; \
-    fi && \
-    yum install -y centos-release-scl-rh && \
-    yum clean all
-# mostly taken from https://github.com/iovisor/bcc/blob/master/INSTALL.md#install-and-compile-llvm
-RUN if [ "$(uname -m)" = "aarch64" ]; \
-        then exit 0; \
-    fi && \
-    yum install -y devtoolset-8 \
-        llvm-toolset-7 \
-        llvm-toolset-7-llvm-devel \
-        llvm-toolset-7-llvm-static \
-        llvm-toolset-7-clang-devel \
-        devtoolset-8-elfutils-libelf-devel && \
+    devtoolset-8-elfutils-libelf-devel && \
     yum clean all
 
 COPY ./scripts/libunwind_build.sh .
 # hadolint ignore=SC1091
-RUN if [ "$(uname -m)" = "aarch64" ]; then \
-        exit 0; \
-    fi && \
-    source scl_source enable devtoolset-8 && \
+RUN source scl_source enable devtoolset-8 && \
     ./libunwind_build.sh
+
+WORKDIR /bcc
 
 COPY ./scripts/pyperf_build.sh .
 # hadolint ignore=SC1091
-RUN set -e; \
-    if [ "$(uname -m)" != "aarch64" ]; then \
-        source scl_source enable devtoolset-8 llvm-toolset-7; \
-    fi && \
-    source ./pyperf_build.sh
->>>>>>> be2c8ab6
+RUN if [ "$(uname -m)" = "aarch64" ]; then v="7.0"; else v="7"; fi && \
+    source scl_source enable devtoolset-8 "llvm-toolset-$v" && \
+    source ./pyperf_build.sh exe
+
 
 # gProfiler part
 
@@ -355,17 +304,13 @@
 # we use list_needed_libs.sh to list the dynamic dependencies of *all* of our resources,
 # and make staticx pack them as well.
 # using scl here to get the proper LD_LIBRARY_PATH set
-<<<<<<< HEAD
-RUN if [ $(uname -m) = "aarch64" ]; then v="7.0"; else v="7"; fi; source scl_source enable devtoolset-8 llvm-toolset-$v && libs=$(./scripts/list_needed_libs.sh) && staticx $libs dist/gprofiler dist/gprofiler
-=======
 # hadolint ignore=SC2046,SC2086
 RUN set -e; \
-    if [ $(uname -m) != "aarch64" ]; then \
-        source scl_source enable devtoolset-8 llvm-toolset-7 ; \
+    if [ $(uname -m) = "aarch64" ]; then v="7.0"; else v="7"; fi; \
+    source scl_source enable devtoolset-8 "llvm-toolset-$v" ; \
     fi && \
     LIBS=$(./scripts/list_needed_libs.sh) && \
     staticx $LIBS dist/gprofiler dist/gprofiler
->>>>>>> be2c8ab6
 
 FROM scratch AS export-stage
 
