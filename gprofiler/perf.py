#
# Copyright (c) Granulate. All rights reserved.
# Licensed under the AGPL3 License. See LICENSE.md in the project root for license information.
#
import logging
import os
from pathlib import Path
from tempfile import NamedTemporaryFile
from threading import Event
<<<<<<< HEAD
from typing import Mapping, Iterable

import psutil

from gprofiler.merge import parse_perf_script
from gprofiler.utils import run_process, resource_path, TEMPORARY_STORAGE_PATH
=======
from typing import Iterable, Mapping

import psutil

from .merge import parse_perf_script
from .utils import TEMPORARY_STORAGE_PATH, resource_path, run_process
>>>>>>> 015b13cd

logger = logging.getLogger(__name__)

PERF_BUILDID_DIR = os.path.join(TEMPORARY_STORAGE_PATH, "perf-buildids")


class SystemProfiler:
    def __init__(self, frequency: int, duration: int, stop_event: Event, storage_dir: str):
        logger.info(f"Initializing system profiler (frequency: {frequency}hz, duration: {duration}s)")
        self._frequency = frequency
        self._duration = duration
        self._stop_event = stop_event
        self._storage_dir = storage_dir

    def start(self):
        pass

    def stop(self):
        pass

    def __enter__(self):
        self.start()
        return self

    def __exit__(self, exc_type, exc_val, exc_tb):
        self.stop()

    def run_perf(self, filename_base: str, dwarf=False):
        parsed_path = os.path.join(self._storage_dir, f"{filename_base}.parsed")

        buildid_args = ["--buildid-dir", PERF_BUILDID_DIR]

        with NamedTemporaryFile(dir=self._storage_dir) as record_file:
            args = ["-F", str(self._frequency), "-a", "-g", "-o", record_file.name]
            if dwarf:
                args += ["--call-graph", "dwarf"]
            run_process(
                [resource_path("perf")] + buildid_args + ["record"] + args + ["--", "sleep", str(self._duration)],
                stop_event=self._stop_event,
            )
            with open(parsed_path, "w") as f:
                run_process(
                    [resource_path("perf")] + buildid_args + ["script", "-F", "+pid", "-i", record_file.name], stdout=f
                )
            return parsed_path

    def snapshot(self) -> Iterable[Mapping[str, str]]:
        free_disk = psutil.disk_usage(self._storage_dir).free
        if free_disk < 4 * 1024 * 1024:
            raise Exception(f"Free disk space: {free_disk}kb. Skipping perf!")

        logger.info("Running global perf...")
        record_path = self.run_perf("global")
        logger.info("Finished running global perf")
        return parse_perf_script(Path(record_path).read_text())

        # TODO: run dwarf in parallel, after supporting it in merge.py
        # Alternatively: fix golang dwarf problems and the run just dwarf

        # if get_cpu_count() > 32:
        #     dwarf_frequency = 99
        # else:
        #     dwarf_frequency = 999

        # logger.info("Running global perf with dwarf...")
        # run_perf("global_debug", dwarf_frequency, dwarf=True)<|MERGE_RESOLUTION|>--- conflicted
+++ resolved
@@ -7,21 +7,12 @@
 from pathlib import Path
 from tempfile import NamedTemporaryFile
 from threading import Event
-<<<<<<< HEAD
-from typing import Mapping, Iterable
+from typing import Iterable, Mapping
 
 import psutil
 
 from gprofiler.merge import parse_perf_script
-from gprofiler.utils import run_process, resource_path, TEMPORARY_STORAGE_PATH
-=======
-from typing import Iterable, Mapping
-
-import psutil
-
-from .merge import parse_perf_script
-from .utils import TEMPORARY_STORAGE_PATH, resource_path, run_process
->>>>>>> 015b13cd
+from gprofiler.utils import TEMPORARY_STORAGE_PATH, resource_path, run_process
 
 logger = logging.getLogger(__name__)
 
