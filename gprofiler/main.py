--- conflicted
+++ resolved
@@ -33,11 +33,8 @@
     get_iso8061_format_time,
     resource_path,
     log_system_info,
-<<<<<<< HEAD
+    grab_gprofiler_mutex,
     atomically_symlink,
-=======
-    grab_gprofiler_mutex,
->>>>>>> 5c71c6d3
     TEMPORARY_STORAGE_PATH,
 )
 
