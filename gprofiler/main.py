--- conflicted
+++ resolved
@@ -287,13 +287,8 @@
         try:
             system_result = system_future.result()
         except Exception:
-<<<<<<< HEAD
-            logger.error(
+            logger.exception(
                 "Running perf failed; consider running gProfiler with '--perf-mode disabled' to avoid using perf"
-=======
-            logger.exception(
-                "Running perf failed; consider running gProfiler with '--perf-mode none' to avoid using perf"
->>>>>>> 4f310b78
             )
             raise
 
