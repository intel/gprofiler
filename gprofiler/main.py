--- conflicted
+++ resolved
@@ -262,18 +262,13 @@
                 logger.exception(f"{future.name} profiling failed")
 
         local_end_time = local_start_time + datetime.timedelta(seconds=(time.monotonic() - monotonic_start_time))
-<<<<<<< HEAD
         system_perf_pid_to_stacks_counter, pid_to_name = system_future.result()
-        merged_result = merge.merge_perfs(
+        merged_result, total_samples = merge.merge_perfs(
             system_perf_pid_to_stacks_counter,
             pid_to_name,
             process_perfs,
             self._docker_client,
             self._include_container_names,
-=======
-        merged_result, total_samples = merge.merge_perfs(
-            system_future.result(), process_perfs, self._docker_client, self._include_container_names
->>>>>>> de9ef4fe
         )
 
         if self._output_dir:
