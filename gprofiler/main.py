#
# Copyright (c) Granulate. All rights reserved.
# Licensed under the AGPL3 License. See LICENSE.md in the project root for license information.
#
import concurrent.futures
import datetime
import logging
import logging.config
import logging.handlers
import os
import signal
import sys
import time
from pathlib import Path
from threading import Event
<<<<<<< HEAD
from typing import Dict, Iterable, Optional, Tuple
=======
from typing import Callable, Dict, Optional, Union
>>>>>>> 8de7756b

import configargparse
from requests import RequestException, Timeout

from gprofiler import __version__, merge
from gprofiler.client import DEFAULT_UPLOAD_TIMEOUT, GRANULATE_SERVER_HOST, APIClient, APIError
from gprofiler.docker_client import DockerClient
from gprofiler.exceptions import SystemProfilerInitFailure
from gprofiler.gprofiler_types import positive_integer
from gprofiler.log import RemoteLogsHandler, initial_root_logger_setup
from gprofiler.merge import ProcessToStackSampleCounters
<<<<<<< HEAD
from gprofiler.profilers.factory import get_profilers
from gprofiler.profilers.profiler_base import NoopProfiler, ProfilerInterface
=======
from gprofiler.metadata.metadata_collector import get_current_metadata, get_static_metadata
from gprofiler.metadata.metadata_type import Metadata
from gprofiler.metadata.system_metadata import get_hostname, get_run_mode, get_static_system_info
from gprofiler.profilers.java import JavaProfiler
from gprofiler.profilers.perf import SystemProfiler
from gprofiler.profilers.php import DEFAULT_PROCESS_FILTER, PHPSpyProfiler
from gprofiler.profilers.profiler_base import NoopProfiler
from gprofiler.profilers.python import PythonProfiler
>>>>>>> 8de7756b
from gprofiler.profilers.registry import get_profilers_registry
from gprofiler.state import State, init_state
<<<<<<< HEAD
=======
from gprofiler.system_metrics import NoopSystemMetricsMonitor, SystemMetricsMonitor, SystemMetricsMonitorBase
from gprofiler.types import positive_integer
>>>>>>> 8de7756b
from gprofiler.utils import (
    TEMPORARY_STORAGE_PATH,
    CpuUsageLogger,
    TemporaryDirectoryWithMode,
    atomically_symlink,
    get_iso8601_format_time,
    grab_gprofiler_mutex,
    is_root,
    is_running_in_init_pid,
    reset_umask,
    resource_path,
    run_process,
)

UserArgs = Dict[str, Tuple[int, bool, str]]

logger: logging.LoggerAdapter

DEFAULT_LOG_FILE = "/var/log/gprofiler/gprofiler.log"
DEFAULT_LOG_MAX_SIZE = 1024 * 1024 * 5
DEFAULT_LOG_BACKUP_COUNT = 1

DEFAULT_PROFILING_DURATION = datetime.timedelta(seconds=60).seconds
DEFAULT_SAMPLING_FREQUENCY = 11

# 1 KeyboardInterrupt raised per this many seconds, no matter how many SIGINTs we get.
SIGINT_RATELIMIT = 0.5

last_signal_ts: Optional[float] = None


def sigint_handler(sig, frame):
    global last_signal_ts
    ts = time.monotonic()
    # no need for atomicity here: we can't get another SIGINT before this one returns.
    # https://www.gnu.org/software/libc/manual/html_node/Signals-in-Handler.html#Signals-in-Handler
    if last_signal_ts is None or ts > last_signal_ts + SIGINT_RATELIMIT:
        last_signal_ts = ts
        raise KeyboardInterrupt


class GProfiler:
    def __init__(
        self,
        output_dir: str,
        flamegraph: bool,
        rotating_output: bool,
<<<<<<< HEAD
=======
        perf_mode: str,
        nodejs_mode: str,
        dwarf_stack_size: int,
        python_mode: str,
        pyperf_user_stacks_pages: Optional[int],
        java_async_profiler_buildids: bool,
        runtimes: Dict[str, bool],
>>>>>>> 8de7756b
        client: APIClient,
        collect_metrics: bool,
        collect_metadata: bool,
        state: State,
        cpu_usage_logger: CpuUsageLogger,
<<<<<<< HEAD
        user_args: UserArgs,
=======
        run_args: Dict[str, Union[bool, str, int]],
>>>>>>> 8de7756b
        include_container_names=True,
        profile_api_version: Optional[str] = None,
        remote_logs_handler: Optional[RemoteLogsHandler] = None,
    ):
        self._output_dir = output_dir
        self._flamegraph = flamegraph
        self._rotating_output = rotating_output
        self._client = client
        self._state = state
        self._remote_logs_handler = remote_logs_handler
        self._profile_api_version = profile_api_version
        self._collect_metrics = collect_metrics
        self._collect_metadata = collect_metadata
        self._stop_event = Event()
        self._static_metadata: Optional[Metadata] = None
        self._spawn_time = time.time()
        if collect_metadata and self._client is not None:
            self._static_metadata = get_static_metadata(spawn_time=self._spawn_time, run_args=run_args)
        self._executor = concurrent.futures.ThreadPoolExecutor(max_workers=10)
        # TODO: we actually need 2 types of temporary directories.
        # 1. accessible by everyone - for profilers that run code in target processes, like async-profiler
        # 2. accessible only by us.
        # the latter can be root only. the former can not. we should do this separation so we don't expose
        # files unnecessarily.
        self._temp_storage_dir = TemporaryDirectoryWithMode(dir=TEMPORARY_STORAGE_PATH, mode=0o755)
<<<<<<< HEAD
        try:
            self.system_profiler, self.process_profilers = get_profilers(
                user_args,
                storage_dir=self._temp_storage_dir.name,
                stop_event=self._stop_event,
            )
        except SystemProfilerInitFailure:
            logger.exception("System profiler initialization has failed, exiting...")
            sys.exit(1)
=======
        self.java_profiler = create_profiler_or_noop(
            self._runtimes,
            lambda: JavaProfiler(
                self._frequency,
                self._duration,
                self._stop_event,
                self._temp_storage_dir.name,
                java_async_profiler_buildids,
            ),
            "java",
        )
        self.system_profiler = create_profiler_or_noop(
            self._runtimes,
            lambda: SystemProfiler(
                self._frequency,
                self._duration,
                self._stop_event,
                self._temp_storage_dir.name,
                perf_mode,
                nodejs_mode == "perf",
                dwarf_stack_size,
            ),
            "perf",
        )
        self.python_profiler = create_profiler_or_noop(
            self._runtimes,
            lambda: PythonProfiler(
                self._frequency,
                self._duration,
                self._stop_event,
                self._temp_storage_dir.name,
                python_mode,
                pyperf_user_stacks_pages,
            ),
            "python",
        )
        self.php_profiler = create_profiler_or_noop(
            self._runtimes,
            lambda: PHPSpyProfiler(
                self._frequency, self._duration, self._stop_event, self._temp_storage_dir.name, php_process_filter
            ),
            "php",
        )
        self.ruby_profiler = create_profiler_or_noop(
            self._runtimes,
            lambda: RbSpyProfiler(self._frequency, self._duration, self._stop_event, self._temp_storage_dir.name),
            "ruby",
        )
>>>>>>> 8de7756b
        if include_container_names and profile_api_version != "v1":
            self._docker_client: Optional[DockerClient] = DockerClient()
        else:
            self._docker_client = None
        self._cpu_usage_logger = cpu_usage_logger
        if collect_metrics:
            self._system_metrics_monitor: SystemMetricsMonitorBase = SystemMetricsMonitor(self._stop_event)
        else:
            self._system_metrics_monitor = NoopSystemMetricsMonitor()

    @property
    def all_profilers(self) -> Iterable[ProfilerInterface]:
        yield from self.process_profilers
        yield self.system_profiler

    def __enter__(self):
        self.start()
        return self

    def __exit__(self, exc_type, exc_val, exc_tb):
        self.stop()

    def _update_last_output(self, last_output_name: str, output_path: str) -> None:
        last_output = os.path.join(self._output_dir, last_output_name)
        prev_output = Path(last_output).resolve()
        atomically_symlink(os.path.basename(output_path), last_output)
        # delete if rotating & there was a link target before.
        if self._rotating_output and os.path.basename(prev_output) != last_output_name:
            # can't use missing_ok=True, available only from 3.8 :/
            try:
                prev_output.unlink()
            except FileNotFoundError:
                pass

    def _generate_output_files(
        self,
        collapsed_data: str,
        local_start_time: datetime.datetime,
        local_end_time: datetime.datetime,
    ) -> None:
        start_ts = get_iso8601_format_time(local_start_time)
        end_ts = get_iso8601_format_time(local_end_time)
        base_filename = os.path.join(self._output_dir, "profile_{}".format(end_ts))

        collapsed_path = base_filename + ".col"
        collapsed_data = self._strip_container_data(collapsed_data)
        Path(collapsed_path).write_text(collapsed_data)

        # point last_profile.col at the new file; and possibly, delete the previous one.
        self._update_last_output("last_profile.col", collapsed_path)
        logger.info(f"Saved collapsed stacks to {collapsed_path}")

        if self._flamegraph:
            flamegraph_path = base_filename + ".html"
            flamegraph_data = (
                Path(resource_path("flamegraph/flamegraph_template.html"))
                .read_text()
                .replace(
                    "{{{JSON_DATA}}}",
                    run_process(
                        [resource_path("burn"), "convert", "--type=folded", collapsed_path], suppress_log=True
                    ).stdout.decode(),
                )
                .replace("{{{START_TIME}}}", start_ts)
                .replace("{{{END_TIME}}}", end_ts)
            )
            Path(flamegraph_path).write_text(flamegraph_data)

            # point last_flamegraph.html at the new file; and possibly, delete the previous one.
            self._update_last_output("last_flamegraph.html", flamegraph_path)

            logger.info(f"Saved flamegraph to {flamegraph_path}")

    @staticmethod
    def _strip_container_data(collapsed_data):
        lines = []
        for line in collapsed_data.splitlines():
            if line.startswith("#"):
                continue
            lines.append(line[line.find(';') + 1 :])
        return '\n'.join(lines)

    def start(self):
        self._stop_event.clear()
        self._system_metrics_monitor.start()

        for prof in self.all_profilers:
            prof.start()

    def stop(self):
        logger.info("Stopping ...")
        self._stop_event.set()
<<<<<<< HEAD
        for prof in self.all_profilers:
=======
        self._system_metrics_monitor.stop()

        for prof in (
            self.python_profiler,
            self.java_profiler,
            self.system_profiler,
            self.php_profiler,
            self.ruby_profiler,
        ):
>>>>>>> 8de7756b
            prof.stop()

    def _snapshot(self):
        local_start_time = datetime.datetime.utcnow()
        monotonic_start_time = time.monotonic()
        process_profilers_futures = []
        for prof in self.process_profilers:
            prof_future = self._executor.submit(prof.snapshot)
            prof_future.name = prof.name
            process_profilers_futures.append(prof_future)
        system_future = self._executor.submit(self.system_profiler.snapshot)
        system_future.name = "system"

        process_profiles: ProcessToStackSampleCounters = {}
        for future in concurrent.futures.as_completed(process_profilers_futures):
            # if either of these fail - log it, and continue.
            try:
                process_profiles.update(future.result())
            except Exception:
                logger.exception(f"{future.name} profiling failed")

        local_end_time = local_start_time + datetime.timedelta(seconds=(time.monotonic() - monotonic_start_time))

        try:
            system_result = system_future.result()
        except Exception:
            logger.exception(
                "Running perf failed; consider running gProfiler with '--perf-mode disabled' to avoid using perf"
            )
            raise
<<<<<<< HEAD

        if NoopProfiler.is_noop_profiler(self.system_profiler):
            assert system_result == {}, system_result  # should be empty!
            merged_result, total_samples = merge.concatenate_profiles(
=======
        metadata = (
            get_current_metadata(self._static_metadata)
            if self._collect_metadata and self._client
            else {"hostname": get_hostname()}
        )
        if self._runtimes["perf"]:
            merged_result, total_samples = merge.merge_profiles(
                system_result,
>>>>>>> 8de7756b
                process_profiles,
                self._docker_client,
                self._profile_api_version != "v1",
                metadata,
            )

        else:
            merged_result, total_samples = merge.merge_profiles(
                system_result,
                process_profiles,
                self._docker_client,
                self._profile_api_version != "v1",
                metadata,
            )

        if self._output_dir:
            self._generate_output_files(merged_result, local_start_time, local_end_time)

        if self._client:
            metrics = self._system_metrics_monitor.get_metrics()
            try:
                self._client.submit_profile(
                    local_start_time,
                    local_end_time,
                    merged_result,
                    total_samples,
                    self._profile_api_version,
                    self._spawn_time,
                    metrics,
                )
            except Timeout:
                logger.error("Upload of profile to server timed out.")
            except APIError as e:
                logger.error(f"Error occurred sending profile to server: {e}")
            except RequestException:
                logger.exception("Error occurred sending profile to server")
            else:
                logger.info("Successfully uploaded profiling data to the server")

    def _send_remote_logs(self):
        """
        The function is safe to call without wrapping with try/except block, the function should does the exception
        handling by itself.
        """
        if self._remote_logs_handler is None:
            return

        try:
            self._remote_logs_handler.try_send_log_to_server()
        except Exception:
            logger.exception("Couldn't send logs to server")

    def run_single(self):
        with self:
            # In case of single run mode, use the same id for run_id and cycle_id
            self._state.set_cycle_id(self._state.run_id)
            try:
                self._snapshot()
            finally:
                self._send_remote_logs()  # function is safe, wrapped with try/except block inside

    def run_continuous(self):
        with self:
            self._cpu_usage_logger.init_cycles()

            while not self._stop_event.is_set():
                self._state.init_new_cycle()

                try:
                    self._snapshot()
                except Exception:
                    logger.exception("Profiling run failed!")
                finally:
                    self._send_remote_logs()  # function is safe, wrapped with try/except block inside
                self._cpu_usage_logger.log_cycle()


def parse_cmd_args():
    parser = configargparse.ArgumentParser(
        description="gprofiler",
        auto_env_var_prefix="gprofiler_",
        add_config_file_help=True,
        add_env_var_help=False,
        default_config_files=["/etc/gprofiler/config.ini"],
    )
    parser.add_argument("--config", is_config_file=True, help="Config file path")
    parser.add_argument(
        "-f",
        "--profiling-frequency",
        type=positive_integer,
        dest="frequency",
        default=DEFAULT_SAMPLING_FREQUENCY,
        help="Profiler frequency in Hz (default: %(default)s)",
    )
    parser.add_argument(
        "-d",
        "--profiling-duration",
        type=positive_integer,
        dest="duration",
        default=DEFAULT_PROFILING_DURATION,
        help="Profiler duration per session in seconds (default: %(default)s)",
    )
    parser.add_argument("-o", "--output-dir", type=str, help="Path to output directory")
    parser.add_argument(
        "--flamegraph", dest="flamegraph", action="store_true", help="Generate local flamegraphs when -o is given"
    )
    parser.add_argument(
        "--no-flamegraph",
        dest="flamegraph",
        action="store_false",
        help="Do not generate local flamegraphs when -o is given (only collapsed stacks files)",
    )
    parser.set_defaults(flamegraph=True)

    parser.add_argument(
        "--rotating-output", action="store_true", default=False, help="Keep only the last profile result"
    )

    _add_profilers_arguments(parser)

    nodejs_options = parser.add_argument_group("NodeJS")
    nodejs_options.add_argument(
        "--nodejs-mode",
        dest="perf_nodejs_mode",
        default="none",
        choices=["perf", "disabled", "none"],
        help="Select the NodeJS profiling mode: perf (run 'perf inject --jit' on perf results, to augment them"
        " with jitdump files of NodeJS processes, if present) or none (no runtime-specific profilers for NodeJS)",
    )

    nodejs_options.add_argument(
        "--no-nodejs",
        dest="perf_nodejs_mode",
        action="store_const",
        const="disabled",
        default=True,
        help="Disable the runtime-profiling of NodeJS processes",
    )

    parser.add_argument(
        "--log-cpu-usage",
        action="store_true",
        default=False,
        help="Log CPU usage (per cgroup) on each profiling iteration. Works only when gProfiler runs as a container",
    )

    parser.add_argument(
        "-u",
        "--upload-results",
        action="store_true",
        default=False,
        help="Whether to upload the profiling results to the server",
    )
    parser.add_argument("--server-host", default=GRANULATE_SERVER_HOST, help="Server host (default: %(default)s)")
    parser.add_argument(
        "--server-upload-timeout",
        type=positive_integer,
        default=DEFAULT_UPLOAD_TIMEOUT,
        help="Timeout for upload requests to the server in seconds (default: %(default)s)",
    )
    parser.add_argument("--token", dest="server_token", help="Server token")
    parser.add_argument("--service-name", help="Service name")

    parser.add_argument('--version', action='version', version=__version__)
    parser.add_argument("-v", "--verbose", action="store_true", default=False, dest="verbose")

    logging_options = parser.add_argument_group("logging")
    logging_options.add_argument("--log-file", action="store", type=str, dest="log_file", default=DEFAULT_LOG_FILE)
    logging_options.add_argument(
        "--log-rotate-max-size",
        action="store",
        type=positive_integer,
        dest="log_rotate_max_size",
        default=DEFAULT_LOG_MAX_SIZE,
    )
    logging_options.add_argument(
        "--log-rotate-backup-count",
        action="store",
        type=positive_integer,
        dest="log_rotate_backup_count",
        default=DEFAULT_LOG_BACKUP_COUNT,
    )
    logging_options.add_argument(
        "--dont-send-logs",
        action="store_false",
        dest="log_to_server",
        default=(os.getenv("GPROFILER_DONT_SEND_LOGS", None) is None),
        help="Disable sending logs to server",
    )

    parser.add_argument(
        "--disable-container-names",
        action="store_true",
        dest="disable_container_names",
        default=False,
        help="gProfiler won't gather the container names of processes that run in containers",
    )

    continuous_command_parser = parser.add_argument_group("continuous")
    continuous_command_parser.add_argument(
        "--continuous", "-c", action="store_true", dest="continuous", help="Run in continuous mode"
    )

    parser.add_argument(
        "--profile-api-version",
        action="store",
        dest="profile_api_version",
        default=None,
        choices=["v1"],
        help="Use a legacy API version to upload profiles to the Performance Studio",
    )

    parser.add_argument(
        "--disable-pidns-check",
        action="store_false",
        default=True,
        dest="pid_ns_check",
        help="Disable host PID NS check on startup",
    )

    parser.add_argument(
        "--disable-metrics-collection",
        action="store_false",
        default=True,
        dest="collect_metrics",
        help="Disable sending system metrics to the Performance Studio",
    )

    parser.add_argument(
        "--disable-metadata-collection",
        action="store_false",
        default=True,
        dest="collect_metadata",
        help="Disable sending system and cloud metadata to the Performance Studio",
    )

    args = parser.parse_args()

    if args.upload_results:
        if not args.server_token:
            parser.error("Must provide --token when --upload-results is passed")
        if not args.service_name:
            parser.error("Must provide --service-name when --upload-results is passed")

    if not args.upload_results and not args.output_dir:
        parser.error("Must pass at least one output method (--upload-results / --output-dir)")

    if args.perf_dwarf_stack_size > 65528:
        parser.error("--perf-dwarf-stack-size maximum size is 65528")

    if args.perf_mode in ("dwarf", "smart") and args.frequency > 100:
        parser.error("--profiling-frequency|-f can't be larger than 100 when using --perf-mode 'smart' or 'dwarf'")

    if args.perf_nodejs_mode == "perf" and args.perf_mode not in ("fp", "smart"):
        parser.error("--nodejs-mode perf requires --perf-mode 'fp' or 'smart'")

    return args


def _add_profilers_arguments(parser):
    registry = get_profilers_registry()
    for name, config in registry.items():
        arg_group = parser.add_argument_group(name)
        mode_var = f"{name.lower()}_mode"
        arg_group.add_argument(
            f"--{name.lower()}-mode",
            dest=mode_var,
            default=config.default_mode,
            help=config.profiler_mode_help,
            choices=config.possible_modes,
        )
        arg_group.add_argument(
            f"--no-{name.lower()}",
            action="store_const",
            const="disabled",
            dest=mode_var,
            default=True,
            help=config.disablement_help,
        )
        for arg in config.profiler_args:
            profiler_arg_kwargs = arg.get_dict()
            name = profiler_arg_kwargs.pop("name")
            arg_group.add_argument(name, **profiler_arg_kwargs)


def verify_preconditions(args):
    if not is_root():
        print("Must run gprofiler as root, please re-run.", file=sys.stderr)
        sys.exit(1)

    if args.pid_ns_check and not is_running_in_init_pid():
        print(
            "Please run me in the init PID namespace! In Docker, make sure you pass '--pid=host'."
            " In Kubernetes, add 'hostPID: true' in the Pod spec.\n"
            "You can disable this check with --disable-pidns-check.",
            file=sys.stderr,
        )
        sys.exit(1)

    if not grab_gprofiler_mutex():
        print("Could not acquire gProfiler's lock. Is it already running?", file=sys.stderr)
        sys.exit(1)

    if args.log_cpu_usage and get_run_mode() not in ("k8s", "container"):
        # TODO: we *can* move into another cpuacct cgroup, to let this work also when run as a standalone
        # executable.
        print("--log-cpu-usage is available only when run as a container!")
        sys.exit(1)


def setup_signals() -> None:
    # When we run under staticx & PyInstaller, both of them forward (some of the) signals to gProfiler.
    # We catch SIGINTs and ratelimit them, to avoid being interrupted again during the handling of the
    # first INT.
    # See my commit message for more information.
    signal.signal(signal.SIGINT, sigint_handler)
    # handle SIGTERM in the same manner - gracefully stop gProfiler.
    # SIGTERM is also forwarded by staticx & PyInstaller, so we need to ratelimit it.
    signal.signal(signal.SIGTERM, sigint_handler)


def log_system_info() -> None:
    system_info = get_static_system_info()
    logger.info(f"gProfiler Python version: {system_info.python_version}")
    logger.info(f"gProfiler deployment mode: {system_info.run_mode}")
    logger.info(f"Kernel uname release: {system_info.kernel_release}")
    logger.info(f"Kernel uname version: {system_info.kernel_version}")
    logger.info(f"Total CPUs: {system_info.processors}")
    logger.info(f"Total RAM: {system_info.memory_capacity_mb / (1 << 20):.2f} GB")
    logger.info(f"Linux distribution: {system_info.os_name} | {system_info.os_release} | {system_info.os_codename}")
    logger.info(f"libc version: {system_info.libc_type}-{system_info.libc_version}")
    logger.info(f"Hostname: {system_info.hostname}")


def main():
    args = parse_cmd_args()
    verify_preconditions(args)
    state = init_state()

    remote_logs_handler = RemoteLogsHandler() if args.log_to_server and args.upload_results else None
    global logger
    logger = initial_root_logger_setup(
        logging.DEBUG if args.verbose else logging.INFO,
        args.log_file,
        args.log_rotate_max_size,
        args.log_rotate_backup_count,
        remote_logs_handler,
    )

    setup_signals()
    reset_umask()
    # assume we run in the root cgroup (when containerized, that's our view)
    cpu_usage_logger = CpuUsageLogger(logger, "/", args.log_cpu_usage)

    try:
        logger.info(f"Running gprofiler (version {__version__}), commandline: {' '.join(sys.argv[1:])!r}")
        try:
            log_system_info()
        except Exception:
            logger.exception("Encountered an exception while getting basic system info")

        if args.output_dir:
            try:
                os.makedirs(args.output_dir, exist_ok=True)
            except (FileExistsError, NotADirectoryError):
                logger.error(
                    "Output directory / a component in its path already exists as a non-directory!"
                    f"Please check the path {args.output_dir!r}"
                )
                sys.exit(1)

        if not os.path.exists(TEMPORARY_STORAGE_PATH):
            os.mkdir(TEMPORARY_STORAGE_PATH)

        try:
            client_kwargs = {}
            if "server_upload_timeout" in args:
                client_kwargs["upload_timeout"] = args.server_upload_timeout
            client = (
                APIClient(args.server_host, args.server_token, args.service_name, get_hostname(), **client_kwargs)
                if args.upload_results
                else None
            )
        except APIError as e:
            logger.error(f"Server error: {e}")
            return
        except RequestException as e:
            logger.error(f"Failed to connect to server: {e}")
            return

        if client is not None and remote_logs_handler is not None:
            remote_logs_handler.init_api_client(client)

        gprofiler = GProfiler(
            args.output_dir,
            args.flamegraph,
            args.rotating_output,
<<<<<<< HEAD
=======
            args.perf_mode,
            args.nodejs_mode,
            args.dwarf_stack_size,
            args.python_mode,
            args.pyperf_user_stacks_pages,
            args.java_async_profiler_buildids,
            runtimes,
>>>>>>> 8de7756b
            client,
            args.collect_metrics,
            args.collect_metadata,
            state,
            cpu_usage_logger,
<<<<<<< HEAD
            args.__dict__,
=======
            args.__dict__ if args.collect_metadata else None,
>>>>>>> 8de7756b
            not args.disable_container_names,
            args.profile_api_version,
            remote_logs_handler,
        )
        logger.info("gProfiler initialized and ready to start profiling")
        if args.continuous:
            gprofiler.run_continuous()
        else:
            gprofiler.run_single()

    except KeyboardInterrupt:
        pass
    except Exception:
        logger.exception("Unexpected error occurred")

    cpu_usage_logger.log_run()


if __name__ == "__main__":
    main()<|MERGE_RESOLUTION|>--- conflicted
+++ resolved
@@ -13,11 +13,7 @@
 import time
 from pathlib import Path
 from threading import Event
-<<<<<<< HEAD
 from typing import Dict, Iterable, Optional, Tuple
-=======
-from typing import Callable, Dict, Optional, Union
->>>>>>> 8de7756b
 
 import configargparse
 from requests import RequestException, Timeout
@@ -29,26 +25,14 @@
 from gprofiler.gprofiler_types import positive_integer
 from gprofiler.log import RemoteLogsHandler, initial_root_logger_setup
 from gprofiler.merge import ProcessToStackSampleCounters
-<<<<<<< HEAD
-from gprofiler.profilers.factory import get_profilers
-from gprofiler.profilers.profiler_base import NoopProfiler, ProfilerInterface
-=======
 from gprofiler.metadata.metadata_collector import get_current_metadata, get_static_metadata
 from gprofiler.metadata.metadata_type import Metadata
 from gprofiler.metadata.system_metadata import get_hostname, get_run_mode, get_static_system_info
-from gprofiler.profilers.java import JavaProfiler
-from gprofiler.profilers.perf import SystemProfiler
-from gprofiler.profilers.php import DEFAULT_PROCESS_FILTER, PHPSpyProfiler
-from gprofiler.profilers.profiler_base import NoopProfiler
-from gprofiler.profilers.python import PythonProfiler
->>>>>>> 8de7756b
+from gprofiler.profilers.factory import get_profilers
+from gprofiler.profilers.profiler_base import NoopProfiler, ProfilerInterface
 from gprofiler.profilers.registry import get_profilers_registry
 from gprofiler.state import State, init_state
-<<<<<<< HEAD
-=======
 from gprofiler.system_metrics import NoopSystemMetricsMonitor, SystemMetricsMonitor, SystemMetricsMonitorBase
-from gprofiler.types import positive_integer
->>>>>>> 8de7756b
 from gprofiler.utils import (
     TEMPORARY_STORAGE_PATH,
     CpuUsageLogger,
@@ -96,26 +80,12 @@
         output_dir: str,
         flamegraph: bool,
         rotating_output: bool,
-<<<<<<< HEAD
-=======
-        perf_mode: str,
-        nodejs_mode: str,
-        dwarf_stack_size: int,
-        python_mode: str,
-        pyperf_user_stacks_pages: Optional[int],
-        java_async_profiler_buildids: bool,
-        runtimes: Dict[str, bool],
->>>>>>> 8de7756b
         client: APIClient,
         collect_metrics: bool,
         collect_metadata: bool,
         state: State,
         cpu_usage_logger: CpuUsageLogger,
-<<<<<<< HEAD
         user_args: UserArgs,
-=======
-        run_args: Dict[str, Union[bool, str, int]],
->>>>>>> 8de7756b
         include_container_names=True,
         profile_api_version: Optional[str] = None,
         remote_logs_handler: Optional[RemoteLogsHandler] = None,
@@ -133,7 +103,7 @@
         self._static_metadata: Optional[Metadata] = None
         self._spawn_time = time.time()
         if collect_metadata and self._client is not None:
-            self._static_metadata = get_static_metadata(spawn_time=self._spawn_time, run_args=run_args)
+            self._static_metadata = get_static_metadata(spawn_time=self._spawn_time, run_args=user_args)
         self._executor = concurrent.futures.ThreadPoolExecutor(max_workers=10)
         # TODO: we actually need 2 types of temporary directories.
         # 1. accessible by everyone - for profilers that run code in target processes, like async-profiler
@@ -141,7 +111,6 @@
         # the latter can be root only. the former can not. we should do this separation so we don't expose
         # files unnecessarily.
         self._temp_storage_dir = TemporaryDirectoryWithMode(dir=TEMPORARY_STORAGE_PATH, mode=0o755)
-<<<<<<< HEAD
         try:
             self.system_profiler, self.process_profilers = get_profilers(
                 user_args,
@@ -151,56 +120,6 @@
         except SystemProfilerInitFailure:
             logger.exception("System profiler initialization has failed, exiting...")
             sys.exit(1)
-=======
-        self.java_profiler = create_profiler_or_noop(
-            self._runtimes,
-            lambda: JavaProfiler(
-                self._frequency,
-                self._duration,
-                self._stop_event,
-                self._temp_storage_dir.name,
-                java_async_profiler_buildids,
-            ),
-            "java",
-        )
-        self.system_profiler = create_profiler_or_noop(
-            self._runtimes,
-            lambda: SystemProfiler(
-                self._frequency,
-                self._duration,
-                self._stop_event,
-                self._temp_storage_dir.name,
-                perf_mode,
-                nodejs_mode == "perf",
-                dwarf_stack_size,
-            ),
-            "perf",
-        )
-        self.python_profiler = create_profiler_or_noop(
-            self._runtimes,
-            lambda: PythonProfiler(
-                self._frequency,
-                self._duration,
-                self._stop_event,
-                self._temp_storage_dir.name,
-                python_mode,
-                pyperf_user_stacks_pages,
-            ),
-            "python",
-        )
-        self.php_profiler = create_profiler_or_noop(
-            self._runtimes,
-            lambda: PHPSpyProfiler(
-                self._frequency, self._duration, self._stop_event, self._temp_storage_dir.name, php_process_filter
-            ),
-            "php",
-        )
-        self.ruby_profiler = create_profiler_or_noop(
-            self._runtimes,
-            lambda: RbSpyProfiler(self._frequency, self._duration, self._stop_event, self._temp_storage_dir.name),
-            "ruby",
-        )
->>>>>>> 8de7756b
         if include_container_names and profile_api_version != "v1":
             self._docker_client: Optional[DockerClient] = DockerClient()
         else:
@@ -293,19 +212,9 @@
     def stop(self):
         logger.info("Stopping ...")
         self._stop_event.set()
-<<<<<<< HEAD
+        self._system_metrics_monitor.stop()
+
         for prof in self.all_profilers:
-=======
-        self._system_metrics_monitor.stop()
-
-        for prof in (
-            self.python_profiler,
-            self.java_profiler,
-            self.system_profiler,
-            self.php_profiler,
-            self.ruby_profiler,
-        ):
->>>>>>> 8de7756b
             prof.stop()
 
     def _snapshot(self):
@@ -336,21 +245,14 @@
                 "Running perf failed; consider running gProfiler with '--perf-mode disabled' to avoid using perf"
             )
             raise
-<<<<<<< HEAD
-
-        if NoopProfiler.is_noop_profiler(self.system_profiler):
-            assert system_result == {}, system_result  # should be empty!
-            merged_result, total_samples = merge.concatenate_profiles(
-=======
         metadata = (
             get_current_metadata(self._static_metadata)
             if self._collect_metadata and self._client
             else {"hostname": get_hostname()}
         )
-        if self._runtimes["perf"]:
-            merged_result, total_samples = merge.merge_profiles(
-                system_result,
->>>>>>> 8de7756b
+        if NoopProfiler.is_noop_profiler(self.system_profiler):
+            assert system_result == {}, system_result  # should be empty!
+            merged_result, total_samples = merge.concatenate_profiles(
                 process_profiles,
                 self._docker_client,
                 self._profile_api_version != "v1",
@@ -748,26 +650,12 @@
             args.output_dir,
             args.flamegraph,
             args.rotating_output,
-<<<<<<< HEAD
-=======
-            args.perf_mode,
-            args.nodejs_mode,
-            args.dwarf_stack_size,
-            args.python_mode,
-            args.pyperf_user_stacks_pages,
-            args.java_async_profiler_buildids,
-            runtimes,
->>>>>>> 8de7756b
             client,
             args.collect_metrics,
             args.collect_metadata,
             state,
             cpu_usage_logger,
-<<<<<<< HEAD
             args.__dict__,
-=======
-            args.__dict__ if args.collect_metadata else None,
->>>>>>> 8de7756b
             not args.disable_container_names,
             args.profile_api_version,
             remote_logs_handler,
