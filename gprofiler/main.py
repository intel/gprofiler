--- conflicted
+++ resolved
@@ -26,24 +26,15 @@
 from .perf import SystemProfiler
 from .python import get_python_profiler
 from .utils import (
-<<<<<<< HEAD
-    is_root,
-    reset_umask,
-    run_process,
-=======
     TEMPORARY_STORAGE_PATH,
->>>>>>> 015b13cd
+    TemporaryDirectoryWithMode,
     get_iso8061_format_time,
     grab_gprofiler_mutex,
-<<<<<<< HEAD
-    TemporaryDirectoryWithMode,
-    TEMPORARY_STORAGE_PATH,
-=======
     is_root,
     log_system_info,
+    reset_umask,
     resource_path,
     run_process,
->>>>>>> 015b13cd
 )
 
 logger: Logger
