#
# Copyright (c) Granulate. All rights reserved.
# Licensed under the AGPL3 License. See LICENSE.md in the project root for license information.
#
import concurrent.futures
import datetime
import logging
import logging.config
import logging.handlers
import os
import signal
import sys
import time
from logging import Logger
from pathlib import Path
from socket import gethostname
from tempfile import TemporaryDirectory
from threading import Event
from typing import Dict, Optional

import configargparse
from requests import RequestException, Timeout

<<<<<<< HEAD
from gprofiler import __version__
from gprofiler import merge
from gprofiler.client import APIClient, APIError, GRANULATE_SERVER_HOST, DEFAULT_UPLOAD_TIMEOUT
from gprofiler.docker_client import DockerClient
from gprofiler.java import JavaProfiler
from gprofiler.perf import SystemProfiler
from gprofiler.python import get_python_profiler
from gprofiler.utils import (
    is_root,
    run_process,
=======
from . import __version__, merge
from .client import DEFAULT_UPLOAD_TIMEOUT, GRANULATE_SERVER_HOST, APIClient, APIError
from .java import JavaProfiler
from .perf import SystemProfiler
from .python import get_python_profiler
from .utils import (
    TEMPORARY_STORAGE_PATH,
>>>>>>> 015b13cd
    get_iso8061_format_time,
    grab_gprofiler_mutex,
    is_root,
    log_system_info,
    resource_path,
    run_process,
)

logger: Logger

DEFAULT_LOG_FILE = "/var/log/gprofiler/gprofiler.log"
DEFAULT_LOG_MAX_SIZE = 1024 * 1024 * 5
DEFAULT_LOG_BACKUP_COUNT = 1

DEFAULT_PROFILING_DURATION = datetime.timedelta(seconds=60).seconds
DEFAULT_SAMPLING_FREQUENCY = 10
# by default - these match
DEFAULT_CONTINUOUS_MODE_INTERVAL = DEFAULT_PROFILING_DURATION
# 1 KeyboardInterrupt raised per this many seconds, no matter how many SIGINTs we get.
SIGINT_RATELIMIT = 0.5


last_signal_ts: Optional[float] = None


def sigint_handler(sig, frame):
    global last_signal_ts
    ts = time.monotonic()
    # no need for atomicity here: we can't get another SIGINT before this one returns.
    # https://www.gnu.org/software/libc/manual/html_node/Signals-in-Handler.html#Signals-in-Handler
    if last_signal_ts is None or ts > last_signal_ts + SIGINT_RATELIMIT:
        last_signal_ts = ts
        raise KeyboardInterrupt


class GProfiler:
    def __init__(
        self,
        frequency: int,
        duration: int,
        output_dir: str,
        flamegraph: bool,
        client: APIClient,
        should_determine_container_names=True,
    ):
        self._frequency = frequency
        self._duration = duration
        self._output_dir = output_dir
        self._flamegraph = flamegraph
        self._client = client
        self._stop_event = Event()
        self._executor = concurrent.futures.ThreadPoolExecutor(max_workers=10)
        self._temp_storage_dir = TemporaryDirectory(dir=TEMPORARY_STORAGE_PATH)
        self.java_profiler = JavaProfiler(
            self._frequency, self._duration, True, self._stop_event, self._temp_storage_dir.name
        )
        self.system_profiler = SystemProfiler(
            self._frequency, self._duration, self._stop_event, self._temp_storage_dir.name
        )
        self.initialize_python_profiler()
        self._docker_client = DockerClient()
        self._should_determine_container_names = should_determine_container_names

    def __enter__(self):
        self.start()
        return self

    def __exit__(self, exc_type, exc_val, exc_tb):
        self.stop()

    def initialize_python_profiler(self) -> None:
        self.python_profiler = get_python_profiler(
            self._frequency,
            self._duration,
            self._stop_event,
            self._temp_storage_dir.name,
            self.initialize_python_profiler,
        )

    def _generate_output_files(
        self,
        collapsed_data: str,
        local_start_time: datetime.datetime,
        local_end_time: datetime.datetime,
        flamegraph: bool,
    ) -> None:
        start_ts = get_iso8061_format_time(local_start_time)
        end_ts = get_iso8061_format_time(local_end_time)
        base_filename = os.path.join(self._output_dir, "profile_{}".format(end_ts))
        collapsed_path = base_filename + ".col"
        collapsed_data = self._strip_container_data(collapsed_data)
        Path(collapsed_path).write_text(collapsed_data)
        logger.info(f"Saved collapsed stacks to {collapsed_path}")

        if flamegraph:
            flamegraph_path = base_filename + ".html"
            flamegraph_data = (
                Path(resource_path("flamegraph/flamegraph_template.html"))
                .read_text()
                .replace(
                    "{{{JSON_DATA}}}",
                    run_process(
                        [resource_path("burn"), "convert", "--type=folded", collapsed_path], suppress_log=True
                    ).stdout.decode(),
                )
                .replace("{{{START_TIME}}}", start_ts)
                .replace("{{{END_TIME}}}", end_ts)
            )
            Path(flamegraph_path).write_text(flamegraph_data)
            logger.info(f"Saved flamegraph to {flamegraph_path}")

    @staticmethod
    def _strip_container_data(collapsed_data):
        lines = []
        for line in collapsed_data.splitlines():
            if line.startswith("#"):
                continue
            lines.append(line[line.find(';') + 1 :])
        return '\n'.join(lines)

    def start(self):
        self._stop_event.clear()

        for prof in (
            self.python_profiler,
            self.java_profiler,
            self.system_profiler,
        ):
            prof.start()

    def stop(self):
        logger.info("Stopping gprofiler...")
        self._stop_event.set()

        for prof in (
            self.python_profiler,
            self.java_profiler,
            self.system_profiler,
        ):
            prof.stop()

    def _snapshot(self):
        local_start_time = datetime.datetime.utcnow()
        monotonic_start_time = time.monotonic()

        java_future = self._executor.submit(self.java_profiler.snapshot)
        java_future.name = "java"
        python_future = self._executor.submit(self.python_profiler.snapshot)
        python_future.name = "python"
        system_future = self._executor.submit(self.system_profiler.snapshot)
        system_future.name = "system"

        process_perfs: Dict[int, Dict[str, int]] = {}
        for future in concurrent.futures.as_completed([java_future, python_future]):
            # if either of these fail - log it, and continue.
            try:
                process_perfs.update(future.result())
            except Exception:
                logger.exception(f"{future.name} profiling failed")

        local_end_time = local_start_time + datetime.timedelta(seconds=(time.monotonic() - monotonic_start_time))
        merged_result = merge.merge_perfs(
            system_future.result(), process_perfs, self._docker_client, self._should_determine_container_names
        )

        if self._output_dir:
            self._generate_output_files(merged_result, local_start_time, local_end_time, self._flamegraph)

        if self._client:
            try:
                self._client.submit_profile(local_start_time, local_end_time, gethostname(), merged_result)
            except Timeout:
                logger.error("Upload of profile to server timed out.")
            except APIError as e:
                logger.error(f"Error occurred sending profile to server: {e}")
            except RequestException:
                logger.exception("Error occurred sending profile to server")
            else:
                logger.info("Successfully uploaded profiling data to the server")

    def run_single(self):
        with self:
            self._snapshot()

    def run_continuous(self, interval):
        with self:
            while not self._stop_event.is_set():
                start_time = time.monotonic()
                try:
                    self._snapshot()
                except Exception:
                    logger.exception("Profiling run failed!")
                time_spent = time.monotonic() - start_time
                self._stop_event.wait(max(interval - time_spent, 0))


def setup_logger(stream_level: int = logging.INFO, log_file_path: str = None):
    global logger
    logger = logging.getLogger("gprofiler")
    logger.setLevel(logging.DEBUG)

    stream_handler = logging.StreamHandler(stream=sys.stdout)
    stream_handler.setLevel(stream_level)
    if stream_level < logging.INFO:
        stream_handler.setFormatter(logging.Formatter("[%(asctime)s] %(levelname)s: %(name)s: %(message)s"))
    else:
        stream_handler.setFormatter(logging.Formatter("[%(asctime)s] %(message)s", "%H:%M:%S"))
    logger.addHandler(stream_handler)

    if log_file_path:
        os.makedirs(os.path.dirname(log_file_path), exist_ok=True)
        file_handler = logging.handlers.RotatingFileHandler(
            log_file_path, maxBytes=DEFAULT_LOG_MAX_SIZE, backupCount=DEFAULT_LOG_BACKUP_COUNT
        )
        file_handler.setLevel(logging.DEBUG)
        file_handler.setFormatter(logging.Formatter("[%(asctime)s] %(levelname)s: %(name)s: %(message)s"))
        logger.addHandler(file_handler)


def parse_cmd_args():
    parser = configargparse.ArgumentParser(
        description="gprofiler",
        auto_env_var_prefix="gprofiler_",
        add_config_file_help=True,
        add_env_var_help=False,
        default_config_files=["/etc/gprofiler/config.ini"],
    )
    parser.add_argument("--config", is_config_file=True, help="Config file path")
    parser.add_argument(
        "-f",
        "--profiling-frequency",
        type=int,
        dest="frequency",
        default=DEFAULT_SAMPLING_FREQUENCY,
        help="Profiler frequency in Hz (default: %(default)s)",
    )
    parser.add_argument(
        "-d",
        "--profiling-duration",
        type=int,
        dest="duration",
        default=DEFAULT_PROFILING_DURATION,
        help="Profiler duration per session in seconds (default: %(default)s)",
    )
    parser.add_argument("-o", "--output-dir", type=str, help="Path to output directory")
    parser.add_argument(
        "--flamegraph", dest="flamegraph", action="store_true", help="Generate local flamegraphs when -o is given"
    )
    parser.add_argument(
        "--no-flamegraph",
        dest="flamegraph",
        action="store_false",
        help="Do not generate local flamegraphs when -o is given (only collapsed stacks files)",
    )
    parser.set_defaults(flamegraph=True)

    parser.add_argument(
        "-u",
        "--upload-results",
        action="store_true",
        default=False,
        help="Whether to upload the profiling results to the server",
    )
    parser.add_argument("--server-host", default=GRANULATE_SERVER_HOST, help="Server host (default: %(default)s)")
    parser.add_argument(
        "--server-upload-timeout",
        type=int,
        default=DEFAULT_UPLOAD_TIMEOUT,
        help="Timeout for upload requests to the server in seconds (default: %(default)s)",
    )
    parser.add_argument("--token", dest="server_token", help="Server token")
    parser.add_argument("--service-name", help="Service name")

    parser.add_argument("-v", "--verbose", action="store_true", default=False, dest="verbose")
    parser.add_argument("--log-file", action="store", type=str, dest="log_file", default=DEFAULT_LOG_FILE)
    parser.add_argument(
        "--disable-container-names",
        action="store_true",
        dest="disable_container_names",
        default=False,
        help="The gProfiler won't gather the container names of processes that run in " "containers",
    )

    continuous_command_parser = parser.add_argument_group("continuous")
    continuous_command_parser.add_argument(
        "--continuous", "-c", action="store_true", dest="continuous", help="Run in continuous mode"
    )
    continuous_command_parser.add_argument(
        "-i",
        "--profiling-interval",
        type=int,
        dest="continuous_profiling_interval",
        default=DEFAULT_CONTINUOUS_MODE_INTERVAL,
        help="Time between each profiling sessions in seconds (default: %(default)s). Note: this is the time between"
        " session starts, not between the end of one session to the beginning of the next one.",
    )

    args = parser.parse_args()

    if args.upload_results:
        if not args.server_token:
            parser.error("Must provide --token when --upload-results is passed")
        if not args.service_name:
            parser.error("Must provide --service-name when --upload-results is passed")

    if args.continuous and args.duration > args.continuous_profiling_interval:
        parser.error(
            "--profiling-duration must be lower or equal to --profiling-interval when profiling in continuous mode"
        )

    if not args.upload_results and not args.output_dir:
        parser.error("Must pass at least one output method (--upload-results / --output-dir)")

    return args


def verify_preconditions():
    if not is_root():
        print("Must run gprofiler as root, please re-run.", file=sys.stderr)
        sys.exit(1)

    if not grab_gprofiler_mutex():
        print("Could not acquire gProfiler's lock. Is it already running?", file=sys.stderr)
        sys.exit(1)


def setup_signals() -> None:
    # When we run under staticx & PyInstaller, both of them forward (some of the) signals to gProfiler.
    # We catch SIGINTs and ratelimit them, to avoid being interrupted again during the handling of the
    # first INT.
    # See my commit message for more information.
    signal.signal(signal.SIGINT, sigint_handler)
    # handle SIGTERM in the same manner - gracefully stop gProfiler.
    # SIGTERM is also forwarded by staticx & PyInstaller, so we need to ratelimit it.
    signal.signal(signal.SIGTERM, sigint_handler)


def main():
    args = parse_cmd_args()
    verify_preconditions()
    setup_logger(logging.DEBUG if args.verbose else logging.INFO, args.log_file)
    global logger  # silences flake8, who now knows that the "logger" global we refer to was initialized.

    setup_signals()

    try:
        logger.info(f"Running gprofiler (version {__version__})...")
        try:
            log_system_info()
        except Exception:
            logger.exception("Encountered an exception while getting basic system info")

        if args.output_dir:
            if not Path(args.output_dir).is_dir():
                logger.error("Output directory does not exist")
                sys.exit(1)

        if not os.path.exists(TEMPORARY_STORAGE_PATH):
            os.mkdir(TEMPORARY_STORAGE_PATH)

        try:
            client_kwargs = {}
            if "server_upload_timeout" in args:
                client_kwargs["upload_timeout"] = args.server_upload_timeout
            client = (
                APIClient(args.server_host, args.server_token, args.service_name, **client_kwargs)
                if args.upload_results
                else None
            )
        except APIError as e:
            logger.error(f"Server error: {e}")
            return
        except RequestException as e:
            logger.error(f"Failed to connect to server: {e}")
            return

        gprofiler = GProfiler(
            args.frequency, args.duration, args.output_dir, args.flamegraph, client, not args.disable_container_names
        )
        logger.info("gProfiler initialized and ready to start profiling")

        if args.continuous:
            gprofiler.run_continuous(args.continuous_profiling_interval)
        else:
            gprofiler.run_single()

    except KeyboardInterrupt:
        pass
    except Exception:
        logger.exception("Unexpected error occurred")


if __name__ == "__main__":
    main()<|MERGE_RESOLUTION|>--- conflicted
+++ resolved
@@ -21,26 +21,14 @@
 import configargparse
 from requests import RequestException, Timeout
 
-<<<<<<< HEAD
-from gprofiler import __version__
-from gprofiler import merge
-from gprofiler.client import APIClient, APIError, GRANULATE_SERVER_HOST, DEFAULT_UPLOAD_TIMEOUT
+from gprofiler import __version__, merge
+from gprofiler.client import DEFAULT_UPLOAD_TIMEOUT, GRANULATE_SERVER_HOST, APIClient, APIError
 from gprofiler.docker_client import DockerClient
 from gprofiler.java import JavaProfiler
 from gprofiler.perf import SystemProfiler
 from gprofiler.python import get_python_profiler
 from gprofiler.utils import (
-    is_root,
-    run_process,
-=======
-from . import __version__, merge
-from .client import DEFAULT_UPLOAD_TIMEOUT, GRANULATE_SERVER_HOST, APIClient, APIError
-from .java import JavaProfiler
-from .perf import SystemProfiler
-from .python import get_python_profiler
-from .utils import (
     TEMPORARY_STORAGE_PATH,
->>>>>>> 015b13cd
     get_iso8061_format_time,
     grab_gprofiler_mutex,
     is_root,
