--- conflicted
+++ resolved
@@ -81,11 +81,8 @@
         rotating_output: bool,
         client: APIClient,
         state: State,
-<<<<<<< HEAD
+        cpu_usage_logger: CpuUsageLogger,
         user_args: UserArgs,
-=======
-        cpu_usage_logger: CpuUsageLogger,
->>>>>>> 06e4e6ab
         include_container_names=True,
         remote_logs_handler: Optional[RemoteLogsHandler] = None,
     ):
@@ -561,11 +558,8 @@
             args.rotating_output,
             client,
             state,
-<<<<<<< HEAD
+            cpu_usage_logger,
             args.__dict__,
-=======
-            cpu_usage_logger,
->>>>>>> 06e4e6ab
             not args.disable_container_names,
             remote_logs_handler,
         )
