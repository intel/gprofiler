--- conflicted
+++ resolved
@@ -542,16 +542,11 @@
             args.output_dir,
             args.flamegraph,
             args.rotating_output,
-<<<<<<< HEAD
             args.perf_mode,
             args.dwarf_stack_size,
             runtimes,
             client,
-=======
-            runtimes,
-            client,
             args.php_process_filter,
->>>>>>> 89d20b56
         )
         logger.info("gProfiler initialized and ready to start profiling")
 
