--- conflicted
+++ resolved
@@ -24,11 +24,8 @@
 from .client import DEFAULT_UPLOAD_TIMEOUT, GRANULATE_SERVER_HOST, APIClient, APIError
 from .java import JavaProfiler
 from .perf import SystemProfiler
+from .profiler_base import NoopProfiler
 from .python import get_python_profiler
-<<<<<<< HEAD
-from .utils import is_root, run_process, get_iso8061_format_time, resource_path, log_system_info, TEMPORARY_STORAGE_PATH
-from .profiler_base import NoopProfiler
-=======
 from .utils import (
     TEMPORARY_STORAGE_PATH,
     TemporaryDirectoryWithMode,
@@ -40,7 +37,6 @@
     resource_path,
     run_process,
 )
->>>>>>> 5a38141a
 
 logger: Logger
 
@@ -87,22 +83,16 @@
         self._client = client
         self._stop_event = Event()
         self._executor = concurrent.futures.ThreadPoolExecutor(max_workers=10)
-<<<<<<< HEAD
-        self._temp_storage_dir = TemporaryDirectory(dir=TEMPORARY_STORAGE_PATH)
-        self.java_profiler = (
-            JavaProfiler(self._frequency, self._duration, True, self._stop_event, self._temp_storage_dir.name)
-            if self._runtimes["java"]
-            else NoopProfiler()
-=======
         # TODO: we actually need 2 types of temporary directories.
         # 1. accessible by everyone - for profilers that run code in target processes, like async-profiler
         # 2. accessible only by us.
         # the latter can be root only. the former can not. we should do this separation so we don't expose
         # files unnecessarily.
         self._temp_storage_dir = TemporaryDirectoryWithMode(dir=TEMPORARY_STORAGE_PATH, mode=0o755)
-        self.java_profiler = JavaProfiler(
-            self._frequency, self._duration, True, self._stop_event, self._temp_storage_dir.name
->>>>>>> 5a38141a
+        self.java_profiler = (
+            JavaProfiler(self._frequency, self._duration, True, self._stop_event, self._temp_storage_dir.name)
+            if self._runtimes["java"]
+            else NoopProfiler()
         )
         self.system_profiler = SystemProfiler(
             self._frequency, self._duration, self._stop_event, self._temp_storage_dir.name
