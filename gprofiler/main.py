--- conflicted
+++ resolved
@@ -79,15 +79,6 @@
         output_dir: str,
         flamegraph: bool,
         rotating_output: bool,
-<<<<<<< HEAD
-=======
-        perf_mode: str,
-        nodejs_mode: str,
-        dwarf_stack_size: int,
-        python_mode: str,
-        pyperf_user_stacks_pages: Optional[int],
-        runtimes: Dict[str, bool],
->>>>>>> ba844652
         client: APIClient,
         state: State,
         cpu_usage_logger: CpuUsageLogger,
@@ -109,52 +100,8 @@
         # the latter can be root only. the former can not. we should do this separation so we don't expose
         # files unnecessarily.
         self._temp_storage_dir = TemporaryDirectoryWithMode(dir=TEMPORARY_STORAGE_PATH, mode=0o755)
-<<<<<<< HEAD
         self.system_profiler, self.process_profilers = get_profilers(
             user_args, storage_dir=self._temp_storage_dir.name, stop_event=self._stop_event
-=======
-        self.java_profiler = create_profiler_or_noop(
-            self._runtimes,
-            lambda: JavaProfiler(self._frequency, self._duration, self._stop_event, self._temp_storage_dir.name),
-            "java",
-        )
-        self.system_profiler = create_profiler_or_noop(
-            self._runtimes,
-            lambda: SystemProfiler(
-                self._frequency,
-                self._duration,
-                self._stop_event,
-                self._temp_storage_dir.name,
-                perf_mode,
-                nodejs_mode == "perf",
-                dwarf_stack_size,
-            ),
-            "system",
-        )
-        self.python_profiler = create_profiler_or_noop(
-            self._runtimes,
-            lambda: PythonProfiler(
-                self._frequency,
-                self._duration,
-                self._stop_event,
-                self._temp_storage_dir.name,
-                python_mode,
-                pyperf_user_stacks_pages,
-            ),
-            "python",
-        )
-        self.php_profiler = create_profiler_or_noop(
-            self._runtimes,
-            lambda: PHPSpyProfiler(
-                self._frequency, self._duration, self._stop_event, self._temp_storage_dir.name, php_process_filter
-            ),
-            "php",
-        )
-        self.ruby_profiler = create_profiler_or_noop(
-            self._runtimes,
-            lambda: RbSpyProfiler(self._frequency, self._duration, self._stop_event, self._temp_storage_dir.name),
-            "ruby",
->>>>>>> ba844652
         )
 
         if include_container_names:
@@ -625,15 +572,6 @@
             args.output_dir,
             args.flamegraph,
             args.rotating_output,
-<<<<<<< HEAD
-=======
-            args.perf_mode,
-            args.nodejs_mode,
-            args.dwarf_stack_size,
-            args.python_mode,
-            args.pyperf_user_stacks_pages,
-            runtimes,
->>>>>>> ba844652
             client,
             state,
             cpu_usage_logger,
