#
# Copyright (c) Granulate. All rights reserved.
# Licensed under the AGPL3 License. See LICENSE.md in the project root for license information.
#
import concurrent.futures
import datetime
import logging
import logging.config
import logging.handlers
import os
import signal
import sys
import time
import traceback
from pathlib import Path
from threading import Event
from types import FrameType, TracebackType
from typing import Iterable, Optional, Type, cast

import configargparse
from granulate_utils.linux.ns import is_running_in_init_pid
from granulate_utils.linux.process import is_process_running
from granulate_utils.metadata import Metadata
from psutil import NoSuchProcess, Process
from requests import RequestException, Timeout

from gprofiler import __version__
from gprofiler.client import DEFAULT_UPLOAD_TIMEOUT, GRANULATE_SERVER_HOST, APIClient
from gprofiler.containers_client import ContainerNamesClient
from gprofiler.databricks_client import DatabricksClient
from gprofiler.diagnostics import log_diagnostics, set_diagnostics
from gprofiler.exceptions import APIError, NoProfilersEnabledError
from gprofiler.gprofiler_types import ProcessToProfileData, UserArgs, positive_integer
from gprofiler.log import RemoteLogsHandler, initial_root_logger_setup
from gprofiler.merge import concatenate_from_external_file, concatenate_profiles, merge_profiles
from gprofiler.metadata.application_identifiers import set_enrichment_options
from gprofiler.metadata.enrichment import EnrichmentOptions
from gprofiler.metadata.metadata_collector import get_current_metadata, get_static_metadata
from gprofiler.metadata.system_metadata import get_hostname, get_run_mode, get_static_system_info
from gprofiler.platform import is_linux, is_windows
from gprofiler.profilers.factory import get_profilers
from gprofiler.profilers.profiler_base import NoopProfiler, ProcessProfilerBase, ProfilerInterface
from gprofiler.profilers.registry import get_profilers_registry
from gprofiler.state import State, init_state
from gprofiler.system_metrics import Metrics, NoopSystemMetricsMonitor, SystemMetricsMonitor, SystemMetricsMonitorBase
from gprofiler.usage_loggers import CgroupsUsageLogger, NoopUsageLogger, UsageLoggerInterface
from gprofiler.utils import (
    TEMPORARY_STORAGE_PATH,
    TemporaryDirectoryWithMode,
    atomically_symlink,
    get_iso8601_format_time,
    grab_gprofiler_mutex,
    is_root,
    reset_umask,
    resource_path,
    run_process,
)
from gprofiler.utils.proxy import get_https_proxy

logger: logging.LoggerAdapter

DEFAULT_LOG_FILE = "/var/log/gprofiler/gprofiler.log" if is_linux() else "./gprofiler.log"
DEFAULT_LOG_MAX_SIZE = 1024 * 1024 * 5
DEFAULT_LOG_BACKUP_COUNT = 1

DEFAULT_PID_FILE = "/var/run/gprofiler.pid"

DEFAULT_PROFILING_DURATION = datetime.timedelta(seconds=60).seconds
DEFAULT_SAMPLING_FREQUENCY = 11

# 1 KeyboardInterrupt raised per this many seconds, no matter how many SIGINTs we get.
SIGINT_RATELIMIT = 0.5

last_signal_ts: Optional[float] = None


def sigint_handler(sig: int, frame: Optional[FrameType]) -> None:
    global last_signal_ts
    ts = time.monotonic()
    # no need for atomicity here: we can't get another SIGINT before this one returns.
    # https://www.gnu.org/software/libc/manual/html_node/Signals-in-Handler.html#Signals-in-Handler
    if last_signal_ts is None or ts > last_signal_ts + SIGINT_RATELIMIT:
        last_signal_ts = ts
        raise KeyboardInterrupt


class GProfiler:
    def __init__(
        self,
        output_dir: str,
        flamegraph: bool,
        rotating_output: bool,
        client: Optional[APIClient],
        collect_metrics: bool,
        collect_metadata: bool,
        enrichment_options: EnrichmentOptions,
        state: State,
        usage_logger: UsageLoggerInterface,
        user_args: UserArgs,
        duration: int,
        profile_api_version: str,
        profile_spawned_processes: bool = True,
        remote_logs_handler: Optional[RemoteLogsHandler] = None,
        controller_process: Optional[Process] = None,
    ):
        self._output_dir = output_dir
        self._flamegraph = flamegraph
        self._rotating_output = rotating_output
        self._client = client
        self._state = state
        self._remote_logs_handler = remote_logs_handler
        self._profile_api_version = profile_api_version
        self._profile_spawned_processes = profile_spawned_processes
        self._collect_metrics = collect_metrics
        self._collect_metadata = collect_metadata
        self._enrichment_options = enrichment_options
        self._stop_event = Event()
        self._static_metadata: Optional[Metadata] = None
        self._spawn_time = time.time()
        self._gpid = ""
        self._controller_process = controller_process
        self._duration = duration
        if collect_metadata:
            self._static_metadata = get_static_metadata(spawn_time=self._spawn_time, run_args=user_args)
        self._executor = concurrent.futures.ThreadPoolExecutor(max_workers=10)
        # TODO: we actually need 2 types of temporary directories.
        # 1. accessible by everyone - for profilers that run code in target processes, like async-profiler
        # 2. accessible only by us.
        # the latter can be root only. the former can not. we should do this separation so we don't expose
        # files unnecessarily.
        self._temp_storage_dir = TemporaryDirectoryWithMode(dir=TEMPORARY_STORAGE_PATH, mode=0o755)
        self.system_profiler, self.process_profilers = get_profilers(
            user_args,
            storage_dir=self._temp_storage_dir.name,
            stop_event=self._stop_event,
            profile_spawned_processes=self._profile_spawned_processes,
        )
        if self._enrichment_options.container_names:
            self._container_names_client: Optional[ContainerNamesClient] = ContainerNamesClient()
        else:
            self._container_names_client = None
        self._usage_logger = usage_logger
        if collect_metrics:
            self._system_metrics_monitor: SystemMetricsMonitorBase = SystemMetricsMonitor(self._stop_event)
        else:
            self._system_metrics_monitor = NoopSystemMetricsMonitor()

    @property
    def all_profilers(self) -> Iterable[ProfilerInterface]:
        yield from self.process_profilers
        yield self.system_profiler

    def __enter__(self) -> "GProfiler":
        self.start()
        return self

    def __exit__(
        self,
        exc_type: Optional[Type[BaseException]],
        exc_val: Optional[BaseException],
        exc_ctb: Optional[TracebackType],
    ) -> None:
        self.stop()

    def _update_last_output(self, last_output_name: str, output_path: str) -> None:
        last_output = os.path.join(self._output_dir, last_output_name)
        prev_output = Path(last_output).resolve()
        if is_windows() and os.path.exists(last_output):
            os.remove(last_output)
        atomically_symlink(os.path.basename(output_path), last_output)
        # delete if rotating & there was a link target before.
        if self._rotating_output and os.path.basename(prev_output) != last_output_name:
            # can't use missing_ok=True, available only from 3.8 :/
            try:
                prev_output.unlink()
            except FileNotFoundError:
                pass

    def _generate_output_files(
        self,
        collapsed_data: str,
        local_start_time: datetime.datetime,
        local_end_time: datetime.datetime,
    ) -> None:
        start_ts = get_iso8601_format_time(local_start_time)
        end_ts = get_iso8601_format_time(local_end_time)
        base_filename = os.path.join(
            self._output_dir, "profile_{}".format(end_ts.replace(":", "-" if is_windows() else ":"))
        )
        collapsed_path = base_filename + ".col"
        Path(collapsed_path).write_text(collapsed_data, encoding="utf-8")
        stripped_collapsed_data = self._strip_extra_data(collapsed_data)

        # point last_profile.col at the new file; and possibly, delete the previous one.
        self._update_last_output("last_profile.col", collapsed_path)
        logger.info(f"Saved collapsed stacks to {collapsed_path}")

        if self._flamegraph:
            flamegraph_path = base_filename + ".html"
            flamegraph_data = (
                Path(resource_path("flamegraph/flamegraph_template.html"))
                .read_bytes()
                .replace(
                    b"{{{JSON_DATA}}}",
                    run_process(
                        [resource_path("burn"), "convert", "--type=folded"],
                        suppress_log=True,
                        stdin=stripped_collapsed_data.encode(),
                        stop_event=self._stop_event,
                        timeout=10,
                    ).stdout,
                )
                .replace(b"{{{START_TIME}}}", start_ts.encode())
                .replace(b"{{{END_TIME}}}", end_ts.encode())
            )
            Path(flamegraph_path).write_bytes(flamegraph_data)

            # point last_flamegraph.html at the new file; and possibly, delete the previous one.
            self._update_last_output("last_flamegraph.html", flamegraph_path)

            logger.info(f"Saved flamegraph to {flamegraph_path}")

    def _strip_extra_data(self, collapsed_data: str) -> str:
        """
        Strips the container names & application metadata index, if exists.
        """
        lines = []
        for line in collapsed_data.splitlines():
            if line.startswith("#"):
                continue
            if self._enrichment_options.application_metadata:
                line = line[line.find(";") + 1 :]
            lines.append(line[line.find(";") + 1 :])
        return "\n".join(lines)

    def start(self) -> None:
        self._stop_event.clear()
        self._system_metrics_monitor.start()

        for prof in list(self.all_profilers):
            try:
                prof.start()
            except Exception:
                # the SystemProfiler is handled separately - let the user run with '--perf-mode none' if they
                # wish so.
                if prof is self.system_profiler:
                    raise

                # others - are ignored, with a warning.
                logger.warning(f"Failed to start {prof.__class__.__name__}, continuing without it", exc_info=True)
                self.process_profilers.remove(cast(ProcessProfilerBase, prof))

    def stop(self) -> None:
        logger.info("Stopping ...")
        self._stop_event.set()
        self._system_metrics_monitor.stop()

        for prof in self.all_profilers:
            prof.stop()

    def _snapshot(self) -> None:
        local_start_time = datetime.datetime.utcnow()
        monotonic_start_time = time.monotonic()
        process_profilers_futures = []
        for prof in self.process_profilers:
            prof_future = self._executor.submit(prof.snapshot)
            prof_future.name = prof.name  # type: ignore # hack, add the profiler's name to the Future object
            process_profilers_futures.append(prof_future)
        system_future = self._executor.submit(self.system_profiler.snapshot)
        system_future.name = "system"  # type: ignore # hack, add the profiler's name to the Future object

        process_profiles: ProcessToProfileData = {}
        for future in concurrent.futures.as_completed(process_profilers_futures):
            # if either of these fail - log it, and continue.
            try:
                process_profiles.update(future.result())
            except Exception:
                future_name = future.name  # type: ignore # hack, add the profiler's name to the Future object
                logger.exception(f"{future_name} profiling failed")

        local_end_time = local_start_time + datetime.timedelta(seconds=(time.monotonic() - monotonic_start_time))

        try:
            system_result = system_future.result()
        except Exception:
            logger.critical(
                "Running perf failed; consider running gProfiler with '--perf-mode disabled' to avoid using perf",
                exc_info=True,
            )
            raise
        metadata = (
            get_current_metadata(cast(Metadata, self._static_metadata))
            if self._collect_metadata
            else {"hostname": get_hostname()}
        )
        metrics = self._system_metrics_monitor.get_metrics()
        if NoopProfiler.is_noop_profiler(self.system_profiler):
            assert system_result == {}, system_result  # should be empty!
            merged_result = concatenate_profiles(
                process_profiles,
                self._container_names_client,
                self._enrichment_options,
                metadata,
                metrics,
            )

        else:
            merged_result = merge_profiles(
                system_result,
                process_profiles,
                self._container_names_client,
                self._enrichment_options,
                metadata,
                metrics,
            )

        if self._output_dir:
            self._generate_output_files(merged_result, local_start_time, local_end_time)

        if self._client:
<<<<<<< HEAD
            try:
                response_dict = self._client.submit_profile(
                    local_start_time,
                    local_end_time,
                    merged_result,
                    self._profile_api_version,
                    self._spawn_time,
                    metrics,
                    self._gpid,
                )
                self._gpid = response_dict.get("gpid", "")
            except Timeout:
                logger.error("Upload of profile to server timed out.")
            except APIError as e:
                logger.error(f"Error occurred sending profile to server: {e}")
            except RequestException:
                logger.exception("Error occurred sending profile to server")
            else:
                logger.info("Successfully uploaded profiling data to the server")
        log_diagnostics()
=======
            self._gpid = _submit_profile_logged(
                self._client,
                local_start_time,
                local_end_time,
                merged_result,
                self._profile_api_version,
                self._spawn_time,
                metrics,
                self._gpid,
            )
>>>>>>> 321aec62

    def _send_remote_logs(self) -> None:
        """
        The function is safe to call without wrapping with try/except block, the function should does the exception
        handling by itself.
        """
        if self._remote_logs_handler is None:
            return

        try:
            self._remote_logs_handler.try_send_log_to_server()
        except Exception:
            logger.exception("Couldn't send logs to server")
        else:
            logger.debug("Successfully uploaded logs to the server")

    def run_single(self) -> None:
        with self:
            # In case of single run mode, use the same id for run_id and cycle_id
            self._state.set_cycle_id(self._state.run_id)
            try:
                self._snapshot()
            finally:
                self._send_remote_logs()  # function is safe, wrapped with try/except block inside

    def run_continuous(self) -> None:
        with self:
            self._usage_logger.init_cycles()

            while not self._stop_event.is_set():
                self._state.init_new_cycle()

                snapshot_start = time.monotonic()
                try:
                    self._snapshot()
                except Exception:
                    logger.exception("Profiling run failed!")
                finally:
                    self._send_remote_logs()  # function is safe, wrapped with try/except block inside
                self._usage_logger.log_cycle()

                # wait for one duration
                self._stop_event.wait(max(self._duration - (time.monotonic() - snapshot_start), 0))

                if self._controller_process is not None and not is_process_running(self._controller_process):
                    logger.info(f"Controller process {self._controller_process.pid} has exited; gProfiler stopping...")
                    break


def _submit_profile_logged(
    client: APIClient,
    start_time: datetime.datetime,
    end_time: datetime.datetime,
    profile: str,
    profile_api_version: Optional[str],
    spawn_time: float,
    metrics: "Metrics",
    gpid: str,
) -> str:
    try:
        response_dict = client.submit_profile(
            start_time,
            end_time,
            profile,
            profile_api_version,
            spawn_time,
            metrics,
            gpid,
        )
    except Timeout:
        logger.error("Upload of profile to server timed out.")
    except APIError as e:
        logger.error(f"Error occurred sending profile to server: {e}")
    except RequestException:
        logger.exception("Error occurred sending profile to server")
    else:
        logger.info("Successfully uploaded profiling data to the server")
        return response_dict.get("gpid", "")
    return ""


def send_collapsed_file_only(args: configargparse.Namespace, client: APIClient) -> None:
    spawn_time = time.time()
    gpid = ""
    metrics = NoopSystemMetricsMonitor().get_metrics()
    static_metadata: Optional[Metadata] = None
    if args.collect_metadata:
        static_metadata = get_static_metadata(spawn_time=spawn_time, run_args=args.__dict__)
    metadata = (
        get_current_metadata(cast(Metadata, static_metadata)) if args.collect_metadata else {"hostname": get_hostname()}
    )
    local_start_time, local_end_time, merged_result = concatenate_from_external_file(
        args.file_path,
        metadata,
    )

    if local_start_time is None or local_end_time is None:
        assert (
            local_start_time is None and local_end_time is None
        ), "both start_time and end_time should be set, or none of them"
        local_start_time = local_end_time = datetime.datetime.utcnow()
    _submit_profile_logged(
        client,
        local_start_time,
        local_end_time,
        merged_result,
        args.profile_api_version,
        spawn_time,
        metrics,
        gpid,
    )


def parse_cmd_args() -> configargparse.Namespace:
    parser = configargparse.ArgumentParser(
        description="gprofiler",
        auto_env_var_prefix="gprofiler_",
        add_config_file_help=True,
        add_env_var_help=False,
        default_config_files=["/etc/gprofiler/config.ini"],
    )
    parser.add_argument(
        "--pid-file", type=str, help="Override the pid-file location (default: %(default)s)", default=DEFAULT_PID_FILE
    )
    parser.add_argument("--config", is_config_file=True, help="Config file path")
    parser.add_argument(
        "-f",
        "--profiling-frequency",
        type=positive_integer,
        dest="frequency",
        default=DEFAULT_SAMPLING_FREQUENCY,
        help="Profiler frequency in Hz (default: %(default)s)",
    )
    parser.add_argument(
        "-d",
        "--profiling-duration",
        type=positive_integer,
        dest="duration",
        default=DEFAULT_PROFILING_DURATION,
        help="Profiler duration per session in seconds (default: %(default)s)",
    )
    parser.add_argument(
        "--insert-dso-name",
        action="store_true",
        default=False,
        help="Include DSO name along function in call stack frames when available",
    )
    parser.add_argument("-o", "--output-dir", type=str, help="Path to output directory")
    parser.add_argument(
        "--flamegraph", dest="flamegraph", action="store_true", help="Generate local flamegraphs when -o is given"
    )
    parser.add_argument(
        "--no-flamegraph",
        dest="flamegraph",
        action="store_false",
        help="Do not generate local flamegraphs when -o is given (only collapsed stacks files)",
    )
    parser.set_defaults(flamegraph=True)

    parser.add_argument(
        "--rotating-output", action="store_true", default=False, help="Keep only the last profile result"
    )

    _add_profilers_arguments(parser)

    nodejs_options = parser.add_argument_group("NodeJS")
    nodejs_options.add_argument(
        "--nodejs-mode",
        dest="nodejs_mode",
        default="disabled",
        choices=["attach-maps", "perf", "disabled", "none"],
        help="Select the NodeJS profiling mode: attach-maps (generates perf-maps at runtime),"
        " perf (run 'perf inject --jit' on perf results, to augment them with jitdump files"
        " of NodeJS processes, if present) or disabled (no runtime-specific profilers for NodeJS)",
    )

    nodejs_options.add_argument(
        "--no-nodejs",
        dest="nodejs_mode",
        action="store_const",
        const="disabled",
        default=True,
        help="Disable the runtime-profiling of NodeJS processes",
    )

    parser.add_argument(
        "--log-usage",
        action="store_true",
        default=False,
        help="Log CPU & memory usage of gProfiler on each profiling iteration."
        " Currently works only if gProfiler runs as a container",
    )

    parser.add_argument(
        "-u",
        "--upload-results",
        action="store_true",
        default=False,
        help="Whether to upload the profiling results to the server",
    )

    subparsers = parser.add_subparsers(dest="subcommand")
    upload_file = subparsers.add_parser("upload-file")
    upload_file.add_argument(
        "--file-path",
        type=str,
        help="Path for the collapsed file to be uploaded",
        required=True,
    )
    for subparser in [parser, upload_file]:
        connectivity = subparser.add_argument_group("connectivity")
        connectivity.add_argument(
            "--server-host", default=GRANULATE_SERVER_HOST, help="Server host (default: %(default)s)"
        )
        connectivity.add_argument(
            "--server-upload-timeout",
            type=positive_integer,
            default=DEFAULT_UPLOAD_TIMEOUT,
            help="Timeout for upload requests to the server in seconds (default: %(default)s)",
        )
        connectivity.add_argument("--token", dest="server_token", help="Server token")
        connectivity.add_argument("--service-name", help="Service name")
        connectivity.add_argument(
            "--curlify-requests", help="Log cURL commands for HTTP requests (used for debugging)", action="store_true"
        )

    upload_file.set_defaults(func=send_collapsed_file_only)

    parser.add_argument("--version", action="version", version=__version__)
    parser.add_argument("-v", "--verbose", action="store_true", default=False, dest="verbose")

    logging_options = parser.add_argument_group("logging")
    logging_options.add_argument("--log-file", action="store", type=str, dest="log_file", default=DEFAULT_LOG_FILE)
    logging_options.add_argument(
        "--log-rotate-max-size",
        action="store",
        type=positive_integer,
        dest="log_rotate_max_size",
        default=DEFAULT_LOG_MAX_SIZE,
    )
    logging_options.add_argument(
        "--log-rotate-backup-count",
        action="store",
        type=positive_integer,
        dest="log_rotate_backup_count",
        default=DEFAULT_LOG_BACKUP_COUNT,
    )
    logging_options.add_argument(
        "--dont-send-logs",
        action="store_false",
        dest="log_to_server",
        default=(os.getenv("GPROFILER_DONT_SEND_LOGS", None) is None),
        help="Disable sending logs to server",
    )

    parser.add_argument(
        "--disable-container-names",
        action="store_false",
        dest="container_names",
        default=True,
        help="gProfiler won't gather the container names of processes that run in containers",
    )

    continuous_command_parser = parser.add_argument_group("continuous")
    continuous_command_parser.add_argument(
        "--continuous", "-c", action="store_true", dest="continuous", help="Run in continuous mode"
    )

    parser.add_argument(
        "--profile-api-version",
        action="store",
        dest="profile_api_version",
        default=None,
        choices=["v1"],
        help="Use a legacy API version to upload profiles to the Performance Studio. This might disable some features.",
    )

    parser.add_argument(
        "--disable-pidns-check",
        action="store_false",
        default=True,
        dest="pid_ns_check",
        help="Disable host PID NS check on startup",
    )

    parser.add_argument(
        "--disable-metrics-collection",
        action="store_false",
        default=True,
        dest="collect_metrics",
        help="Disable sending system metrics to the Performance Studio",
    )

    parser.add_argument(
        "--disable-metadata-collection",
        action="store_false",
        default=True,
        dest="collect_metadata",
        help="Disable sending system and cloud metadata to the Performance Studio",
    )

    parser.add_argument(
        "--disable-application-identification",
        action="store_false",
        default=True,
        dest="identify_applications",
        help="Disable identification of applications by heuristics",
    )

    parser.add_argument(
        "--app-id-args-filter",
        action="append",
        default=list(),
        dest="app_id_args_filters",
        help="A regex based filter for adding relevant arguments to the app id",
    )

    parser.add_argument(
        "--disable-application-metadata",
        action="store_false",
        default=True,
        dest="application_metadata",
        help="Disable collection of application metadata",
    )

    parser.add_argument(
        "--controller-pid",
        default=None,
        type=int,
        help="PID of the process that invoked gProfiler; if given and that process exits, gProfiler will exit"
        " as well",
    )

    parser.add_argument(
        "--databricks-job-name-as-service-name",
        action="store_true",
        dest="databricks_job_name_as_service_name",
        default=False,
        help="gProfiler will set service name to Databricks' job name on ephemeral clusters. It'll delay the beginning"
        " of the profiling due to repeated waiting for Spark's metrics server.",
    )

    parser.add_argument(
        "--profile-spawned-processes",
        action="store_true",
        dest="profile_spawned_processes",
        default=False,
        help="gProfiler will listen for process spawn events, and will profile new processes that are spawned after the"
        " beginning of a session.",
    )

    parser.add_argument(
        "--diagnostics",
        action="store_true",
        help="Log extra verbose information, making the debugging of gProfiler easier",
    )

    args = parser.parse_args()

    args.perf_inject = args.nodejs_mode == "perf"
    args.perf_node_attach = args.nodejs_mode == "attach-maps"

    if args.subcommand == "upload-file":
        args.upload_results = True

    if args.upload_results:
        if not args.server_token:
            parser.error("Must provide --token when --upload-results is passed")
        if not args.service_name and not args.databricks_job_name_as_service_name:
            parser.error("Must provide --service-name when --upload-results is passed")

    if not args.upload_results and not args.output_dir:
        parser.error("Must pass at least one output method (--upload-results / --output-dir)")

    if args.perf_dwarf_stack_size > 65528:
        parser.error("--perf-dwarf-stack-size maximum size is 65528")

    if args.perf_mode in ("dwarf", "smart") and args.frequency > 100:
        parser.error("--profiling-frequency|-f can't be larger than 100 when using --perf-mode 'smart' or 'dwarf'")

    if args.nodejs_mode in ("perf", "attach-maps") and args.perf_mode not in ("fp", "smart"):
        parser.error("--nodejs-mode perf or attach-maps requires --perf-mode 'fp' or 'smart'")

    return args


def _add_profilers_arguments(parser: configargparse.ArgumentParser) -> None:
    registry = get_profilers_registry()
    for name, config in registry.items():
        arg_group = parser.add_argument_group(name)
        mode_var = f"{name.lower()}_mode"
        arg_group.add_argument(
            f"--{name.lower()}-mode",
            dest=mode_var,
            default=config.default_mode,
            help=config.profiler_mode_help,
            choices=config.possible_modes,
        )
        arg_group.add_argument(
            f"--no-{name.lower()}",
            action="store_const",
            const="disabled",
            dest=mode_var,
            default=True,
            help=config.disablement_help,
        )
        for arg in config.profiler_args:
            profiler_arg_kwargs = arg.get_dict()
            name = profiler_arg_kwargs.pop("name")
            arg_group.add_argument(name, **profiler_arg_kwargs)


def verify_preconditions(args: configargparse.Namespace) -> None:
    if not is_root():
        print("Must run gprofiler as root, please re-run.", file=sys.stderr)
        sys.exit(1)

    if args.pid_ns_check and not is_running_in_init_pid():
        print(
            "Please run me in the init PID namespace! In Docker, make sure you pass '--pid=host'."
            " In Kubernetes, add 'hostPID: true' in the Pod spec.\n"
            "You can disable this check with --disable-pidns-check.",
            file=sys.stderr,
        )
        sys.exit(1)

    try:
        if is_linux() and not grab_gprofiler_mutex():
            sys.exit(0)
    except Exception:
        traceback.print_exc()
        print(
            "Could not acquire gProfiler's lock due to an error. Are you running gProfiler in privileged mode?",
            file=sys.stderr,
        )
        sys.exit(1)

    if args.log_usage and get_run_mode() not in ("k8s", "container"):
        # TODO: we *can* move into another cpuacct cgroup, to let this work also when run as a standalone
        # executable.
        print("--log-usage is available only when run as a container!", file=sys.stderr)
        sys.exit(1)


def setup_signals() -> None:
    # When we run under staticx & PyInstaller, both of them forward (some of the) signals to gProfiler.
    # We catch SIGINTs and ratelimit them, to avoid being interrupted again during the handling of the
    # first INT.
    # See my commit message for more information.
    signal.signal(signal.SIGINT, sigint_handler)
    # handle SIGTERM in the same manner - gracefully stop gProfiler.
    # SIGTERM is also forwarded by staticx & PyInstaller, so we need to ratelimit it.
    signal.signal(signal.SIGTERM, sigint_handler)


def log_system_info() -> None:
    system_info = get_static_system_info()
    logger.info(f"gProfiler Python version: {system_info.python_version}")
    logger.info(f"gProfiler deployment mode: {system_info.run_mode}")
    logger.info(f"Kernel uname release: {system_info.kernel_release}")
    logger.info(f"Kernel uname version: {system_info.kernel_version}")
    logger.info(f"Total CPUs: {system_info.processors}")
    logger.info(f"Total RAM: {system_info.memory_capacity_mb / 1024:.2f} GB")
    logger.info(f"Linux distribution: {system_info.os_name} | {system_info.os_release} | {system_info.os_codename}")
    logger.info(f"libc version: {system_info.libc_type}-{system_info.libc_version}")
    logger.info(f"Hostname: {system_info.hostname}")


def _should_send_logs(args: configargparse.Namespace) -> bool:
    # if:
    # * user didn't disable logs uploading, and
    # * we are uploading results, and
    # * protocol version is not v1 (v1 server does not have the logs endpoint)
    # then we should send logs!
    return bool(args.log_to_server and args.upload_results and args.profile_api_version != "v1")


def init_pid_file(pid_file: str) -> None:
    Path(pid_file).write_text(str(os.getpid()))


def main() -> None:
    args = parse_cmd_args()
    if is_windows():
        args.flamegraph = False
        args.perf_mode = "disabled"
        args.pid_ns_check = False
    if args.subcommand != "upload-file":
        verify_preconditions(args)
    state = init_state()

    remote_logs_handler = RemoteLogsHandler() if _should_send_logs(args) else None
    global logger
    logger = initial_root_logger_setup(
        logging.DEBUG if args.verbose else logging.INFO,
        args.log_file,
        args.log_rotate_max_size,
        args.log_rotate_backup_count,
        remote_logs_handler,
    )

    setup_signals()
    reset_umask()
    # assume we run in the root cgroup (when containerized, that's our view)
    usage_logger = CgroupsUsageLogger(logger, "/") if args.log_usage else NoopUsageLogger()

    if is_linux():
        try:
            init_pid_file(args.pid_file)
        except Exception:
            logger.exception(f"Failed to write pid to '{args.pid_file}', continuing anyway")

    if args.databricks_job_name_as_service_name:
        # "databricks" will be the default name in case of failure with --databricks-job-name-as-service-name flag
        args.service_name = "databricks"
        databricks_client = DatabricksClient()
        if databricks_client.job_name is not None:
            args.service_name = f"databricks-{databricks_client.job_name}"

    try:
        logger.info(f"Running gProfiler (version {__version__}), commandline: {' '.join(sys.argv[1:])!r}")
        logger.info(f"gProfiler arguments: {args!r}")

        if args.controller_pid is not None:
            try:
                controller_process: Optional[Process] = Process(args.controller_pid)
            except NoSuchProcess:
                logger.error("Give controller PID is not running!")
                sys.exit(1)
        else:
            controller_process = None

        try:
            log_system_info()
        except Exception:
            logger.exception("Encountered an exception while getting basic system info")

        if args.output_dir:
            try:
                os.makedirs(args.output_dir, exist_ok=True)
            except (FileExistsError, NotADirectoryError):
                logger.error(
                    "Output directory / a component in its path already exists as a non-directory!"
                    f"Please check the path {args.output_dir!r}"
                )
                sys.exit(1)

        if not os.path.exists(TEMPORARY_STORAGE_PATH):
            os.mkdir(TEMPORARY_STORAGE_PATH)

        try:
            client_kwargs = {}
            if "server_upload_timeout" in args:
                client_kwargs["upload_timeout"] = args.server_upload_timeout
            client = (
                APIClient(
                    args.server_host,
                    args.server_token,
                    args.service_name,
                    args.curlify_requests,
                    get_hostname(),
                    **client_kwargs,
                )
                if args.upload_results
                else None
            )
        except APIError as e:
            logger.error(f"Server error: {e}")
            sys.exit(1)
        except RequestException as e:
            proxy = get_https_proxy()
            proxy_str = repr(proxy) if proxy is not None else "none"
            logger.error(
                "Failed to connect to server. It might be blocked by your security rules / firewall,"
                " or you might require a proxy to access it from your environment?"
                f" Proxy used: {proxy_str}. Error: {e}"
            )
            sys.exit(1)

        if client is not None and remote_logs_handler is not None:
            remote_logs_handler.init_api_client(client)

        if hasattr(args, "func"):
            assert args.subcommand == "upload-file"
            args.func(args, client)
            return

        enrichment_options = EnrichmentOptions(
            profile_api_version=args.profile_api_version,
            container_names=args.container_names,
            application_identifiers=args.identify_applications,
            application_identifier_args_filters=args.app_id_args_filters,
            application_metadata=args.application_metadata,
        )

        set_enrichment_options(enrichment_options)
        set_diagnostics(args.diagnostics)

        gprofiler = GProfiler(
            args.output_dir,
            args.flamegraph,
            args.rotating_output,
            client,
            args.collect_metrics,
            args.collect_metadata,
            enrichment_options,
            state,
            usage_logger,
            args.__dict__,
            args.duration,
            args.profile_api_version,
            args.profile_spawned_processes,
            remote_logs_handler,
            controller_process,
        )
        logger.info("gProfiler initialized and ready to start profiling")
        if args.continuous:
            gprofiler.run_continuous()
        else:
            gprofiler.run_single()

    except KeyboardInterrupt:
        pass
    except NoProfilersEnabledError:
        logger.error("All profilers are disabled! Please enable at least one of them!")
        sys.exit(1)
    except Exception:
        logger.exception("Unexpected error occurred")
        sys.exit(1)

    usage_logger.log_run()


if __name__ == "__main__":
    main()<|MERGE_RESOLUTION|>--- conflicted
+++ resolved
@@ -318,28 +318,6 @@
             self._generate_output_files(merged_result, local_start_time, local_end_time)
 
         if self._client:
-<<<<<<< HEAD
-            try:
-                response_dict = self._client.submit_profile(
-                    local_start_time,
-                    local_end_time,
-                    merged_result,
-                    self._profile_api_version,
-                    self._spawn_time,
-                    metrics,
-                    self._gpid,
-                )
-                self._gpid = response_dict.get("gpid", "")
-            except Timeout:
-                logger.error("Upload of profile to server timed out.")
-            except APIError as e:
-                logger.error(f"Error occurred sending profile to server: {e}")
-            except RequestException:
-                logger.exception("Error occurred sending profile to server")
-            else:
-                logger.info("Successfully uploaded profiling data to the server")
-        log_diagnostics()
-=======
             self._gpid = _submit_profile_logged(
                 self._client,
                 local_start_time,
@@ -350,7 +328,8 @@
                 metrics,
                 self._gpid,
             )
->>>>>>> 321aec62
+
+        log_diagnostics()
 
     def _send_remote_logs(self) -> None:
         """
