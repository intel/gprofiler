#
# Copyright (c) Granulate. All rights reserved.
# Licensed under the AGPL3 License. See LICENSE.md in the project root for license information.
#
import ctypes
import datetime
import errno
import fcntl
import logging
import os
import platform
import re
import shutil
import socket
import subprocess
import sys
import time
from functools import lru_cache
from pathlib import Path
from subprocess import CompletedProcess, Popen, TimeoutExpired
from threading import Event, Thread
<<<<<<< HEAD
from typing import Callable, Iterator, Union, List, Optional, Tuple
from pathlib import Path
from tempfile import TemporaryDirectory
=======
from typing import Callable, Iterator, List, Optional, Tuple, Union
>>>>>>> 015b13cd

import distro  # type: ignore
import importlib_resources
import psutil
from psutil import Process

from gprofiler.exceptions import (
    CalledProcessError,
    ProcessStoppedException,
    ProgramMissingException,
    StopEventSetException,
)

logger = logging.getLogger(__name__)

TEMPORARY_STORAGE_PATH = "/tmp/gprofiler_tmp"

gprofiler_mutex: Optional[socket.socket]


def resource_path(relative_path: str = "") -> str:
    *relative_directory, basename = relative_path.split("/")
    package = ".".join(["gprofiler", "resources"] + relative_directory)
    try:
        with importlib_resources.path(package, basename) as path:
            return str(path)
    except ImportError as e:
        raise Exception(f'Resource {relative_path!r} not found!') from e


@lru_cache(maxsize=None)
def is_root() -> bool:
    return os.geteuid() == 0


def get_process_container_id(pid: int) -> Optional[str]:
    with open(f"/proc/{pid}/cgroup") as f:
        for line in f:
            line = line.strip()
            if any(s in line for s in (":/docker/", ":/ecs/", ":/kubepods", ":/lxc/")):
                return line.split("/")[-1]
        return None


@lru_cache(maxsize=None)
def get_self_container_id() -> Optional[str]:
    return get_process_container_id(os.getpid())


def get_process_nspid(pid: int) -> int:
    with open(f"/proc/{pid}/status") as f:
        for line in f:
            fields = line.split()
            if fields[0] == "NSpid:":
                return int(fields[-1])

    raise Exception(f"Couldn't find NSpid for pid {pid}")


def start_process(cmd: Union[str, List[str]], **kwargs) -> Popen:
    cmd_text = " ".join(cmd) if isinstance(cmd, list) else cmd
    logger.debug(f"Running command: ({cmd_text})")
    if isinstance(cmd, str):
        cmd = [cmd]
    popen = Popen(
        cmd,
        stdout=kwargs.pop("stdout", subprocess.PIPE),
        stderr=kwargs.pop("stderr", subprocess.PIPE),
        preexec_fn=kwargs.pop("preexec_fn", os.setpgrp),
        **kwargs,
    )
    return popen


def wait_event(timeout: float, stop_event: Event, condition: Callable[[], bool]) -> None:
    end_time = time.monotonic() + timeout
    while True:
        if condition():
            break

        if stop_event.wait(0.1):
            raise StopEventSetException()

        if time.monotonic() > end_time:
            raise TimeoutError()


def poll_process(process, timeout: float, stop_event: Event):
    try:
        wait_event(timeout, stop_event, lambda: process.poll() is not None)
    except StopEventSetException:
        process.kill()
        raise


def run_process(
    cmd: Union[str, List[str]], stop_event: Event = None, suppress_log: bool = False, **kwargs
) -> CompletedProcess:
    with start_process(cmd, **kwargs) as process:
        try:
            if stop_event is None:
                stdout, stderr = process.communicate()
            else:
                while True:
                    try:
                        stdout, stderr = process.communicate(timeout=1)
                        break
                    except TimeoutExpired:
                        if stop_event.is_set():
                            raise ProcessStoppedException from None
        except:  # noqa
            process.kill()
            process.wait()
            raise
        retcode = process.poll()
        assert retcode is not None  # only None if child has not terminated
    result: CompletedProcess = CompletedProcess(process.args, retcode, stdout, stderr)

    logger.debug(f"({process.args!r}) exit code: {result.returncode}")
    if not suppress_log:
        if result.stdout:
            logger.debug(f"({process.args!r}) stdout: {result.stdout}")
        if result.stderr:
            logger.debug(f"({process.args!r}) stderr: {result.stderr}")
    if retcode:
        raise CalledProcessError(retcode, process.args, output=stdout, stderr=stderr)
    return result


def pgrep_exe(match: str) -> Iterator[Process]:
    pattern = re.compile(match)
    return (process for process in psutil.process_iter() if pattern.match(process.exe()))


def pgrep_maps(match: str) -> List[Process]:
    # this is much faster than iterating over processes' maps with psutil.
    result = subprocess.run(
        f"grep -lP '{match}' /proc/*/maps", stdout=subprocess.PIPE, stderr=subprocess.DEVNULL, shell=True
    )
    # might get 2 (which 'grep' exits with, if some files were unavailable, because processes have exited)
    assert result.returncode in (0, 2), f"unexpected 'grep' exit code: {result.returncode}"

    processes: List[Process] = []
    for line in result.stdout.splitlines():
        assert line.startswith(b"/proc/") and line.endswith(b"/maps"), f"unexpected 'grep' line: {line!r}"
        pid = int(line[len(b"/proc/") : -len(b"/maps")])
        processes.append(Process(pid))

    return processes


def get_iso8061_format_time(time: datetime.datetime) -> str:
    return time.replace(microsecond=0).isoformat()


def resolve_proc_root_links(proc_root: str, ns_path: str) -> str:
    """
    Resolves "ns_path" which (possibly) resides in another mount namespace.

    If ns_path contains absolute symlinks, it can't be accessed merely by /proc/pid/root/ns_path,
    because the resolved absolute symlinks will "escape" the /proc/pid/root base.

    To work around that, we resolve the path component by component; if any component "escapes", we
    add the /proc/pid/root prefix once again.
    """
    parts = Path(ns_path).parts
    assert parts[0] == "/", f"expected {ns_path!r} to be absolute"

    path = proc_root
    for part in parts[1:]:  # skip the /
        next_path = os.path.join(path, part)
        if os.path.islink(next_path):
            link = os.readlink(next_path)
            if os.path.isabs(link):
                # absolute - prefix with proc_root
                next_path = proc_root + link
            else:
                # relative: just join
                next_path = os.path.join(path, link)
        path = next_path

    return path


def remove_prefix(s: str, prefix: str) -> str:
    # like str.removeprefix of Python 3.9, but this also ensures the prefix exists.
    assert s.startswith(prefix)
    return s[len(prefix) :]


def touch_path(path: str, mode: int) -> None:
    Path(path).touch()
    # chmod() afterwards (can't use 'mode' in touch(), because it's affected by umask)
    os.chmod(path, mode)


def is_same_ns(pid: int, nstype: str) -> bool:
    return os.stat(f"/proc/self/ns/{nstype}").st_ino == os.stat(f"/proc/{pid}/ns/{nstype}").st_ino


_INSTALLED_PROGRAMS_CACHE: List[str] = []


def assert_program_installed(program: str):
    if program in _INSTALLED_PROGRAMS_CACHE:
        return

    if shutil.which(program) is not None:
        _INSTALLED_PROGRAMS_CACHE.append(program)
    else:
        raise ProgramMissingException(program)


def get_libc_version() -> Tuple[str, bytes]:
    # platform.libc_ver fails for musl, sadly (produces empty results).
    # so we'll run "ldd --version" and extract the version string from it.
    # not passing "encoding"/"text" - this runs in a different mount namespace, and Python fails to
    # load the files it needs for those encodings (getting LookupError: unknown encoding: ascii)
    ldd_version = subprocess.run(["ldd", "--version"], stdout=subprocess.PIPE, stderr=subprocess.STDOUT).stdout
    # catches GLIBC & EGLIBC
    m = re.search(br"GLIBC (.*?)\)", ldd_version)
    if m is not None:
        return ("glibc", m.group(1))
    # catches GNU libc
    m = re.search(br"\(GNU libc\) (.*?)\n", ldd_version)
    if m is not None:
        return ("glibc", m.group(1))
    # musl
    m = re.search(br"musl libc.*?\nVersion (.*?)\n", ldd_version, re.M)
    if m is not None:
        return ("musl", m.group(1))

    return ("unknown", ldd_version)


def get_run_mode() -> str:
    if os.getenv("GPROFILER_IN_K8S") is not None:  # set in k8s/gprofiler.yaml
        return "k8s"
    elif os.getenv("GPROFILER_IN_CONTAINER") is not None:  # set by our Dockerfile
        return "container"
    elif os.getenv("STATICX_BUNDLE_DIR") is not None:  # set by staticx
        return "standalone_executable"
    else:
        return "local_python"


def run_in_ns(nstypes: List[str], callback: Callable[[], None], target_pid: int = 1) -> None:
    """
    Runs a callback in a new thread, switching to a set of the namespaces of a target process before
    doing so.

    Needed initially for swithcing mount namespaces, because we can't setns(CLONE_NEWNS) in a multithreaded
    program (unless we unshare(CLONE_NEWNS) before). so, we start a new thread, unshare() & setns() it,
    run our callback and then stop the thread (so we don't keep unshared threads running around).
    For other namespace types, we use this function to execute callbacks without changing the namespaces
    for the core threads.

    By default, run stuff in init NS. You can pass 'target_pid' to run in the namespace of that process.
    """

    # make sure "mnt" is last, once we change it our /proc is gone
    nstypes = sorted(nstypes, key=lambda ns: 1 if ns == "mnt" else 0)

    def _switch_and_run():
        libc = ctypes.CDLL("libc.so.6")
        for nstype in nstypes:
            if not is_same_ns(target_pid, nstype):
                flag = {
                    "mnt": 0x00020000,  # CLONE_NEWNS
                    "net": 0x40000000,  # CLONE_NEWNET
                    "pid": 0x20000000,  # CLONE_NEWPID
                }[nstype]
                if (
                    libc.unshare(flag) != 0
                    or libc.setns(os.open(f"/proc/{target_pid}/ns/{nstype}", os.O_RDONLY), flag) != 0
                ):
                    raise ValueError(f"Failed to unshare({nstype}) and setns({nstype})")

        callback()

    t = Thread(target=_switch_and_run)
    t.start()
    t.join()


def log_system_info():
    uname = platform.uname()
    logger.info(f"gProfiler Python version: {sys.version}")
    logger.info(f"gProfiler run mode: {get_run_mode()}")
    logger.info(f"Kernel uname release: {uname.release}")
    logger.info(f"Kernel uname version: {uname.version}")
    logger.info(f"Total CPUs: {os.cpu_count()}")
    logger.info(f"Total RAM: {psutil.virtual_memory().total / (1 << 30):.2f} GB")

    results = []

    # move to host mount NS for distro & ldd.
    # now, distro will read the files on host.
    def get_distro_and_libc():
        results.append(distro.linux_distribution())
        results.append(get_libc_version())

    run_in_ns(["mnt"], get_distro_and_libc)
    assert len(results) == 2, f"only {len(results)} results, expected 2"

    logger.info(f"Linux distribution: {results[0]}")
    logger.info(f"libc version: {results[1]}")


def grab_gprofiler_mutex() -> bool:
    """
    Implements a basic, system-wide mutex for gProfiler, to make sure we don't run 2 instances simultaneously.
    The mutex is implemented by a Unix domain socket bound to an address in the abstract namespace of the init
    network namespace. This provides automatic cleanup when the process goes down, and does not make any assumption
    on filesystem structure (as happens with file-based locks).
    In order to see who's holding the lock now, you can run "sudo netstat -xp | grep gprofiler".
    """
    GPROFILER_LOCK = "\x00gprofiler_lock"

    def _take_lock():
        global gprofiler_mutex
        gprofiler_mutex = None

        s = socket.socket(socket.AF_UNIX)
        try:
            s.bind(GPROFILER_LOCK)
        except OSError as e:
            if e.errno != errno.EADDRINUSE:
                raise
        else:
            # don't let child programs we execute inherit it.
            fcntl.fcntl(s, fcntl.F_SETFD, fcntl.fcntl(s, fcntl.F_GETFD) | fcntl.FD_CLOEXEC)

            # hold the reference so lock remains taken
            gprofiler_mutex = s

    run_in_ns(["net"], _take_lock)

    return gprofiler_mutex is not None


class TemporaryDirectoryWithMode(TemporaryDirectory):
    def __init__(self, *args, mode: int = None, **kwargs):
        super().__init__(*args, **kwargs)
        if mode is not None:
            os.chmod(self.name, mode)


def reset_umask() -> None:
    """
    Resets our umask back to a sane value.
    """
    os.umask(0o022)<|MERGE_RESOLUTION|>--- conflicted
+++ resolved
@@ -18,14 +18,9 @@
 from functools import lru_cache
 from pathlib import Path
 from subprocess import CompletedProcess, Popen, TimeoutExpired
+from tempfile import TemporaryDirectory
 from threading import Event, Thread
-<<<<<<< HEAD
-from typing import Callable, Iterator, Union, List, Optional, Tuple
-from pathlib import Path
-from tempfile import TemporaryDirectory
-=======
 from typing import Callable, Iterator, List, Optional, Tuple, Union
->>>>>>> 015b13cd
 
 import distro  # type: ignore
 import importlib_resources
