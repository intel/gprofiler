#
# Copyright (c) Granulate. All rights reserved.
# Licensed under the AGPL3 License. See LICENSE.md in the project root for license information.
#
import ctypes
import datetime
import errno
import fcntl
import logging
import os
import random
import re
import shutil
import socket
import string
import subprocess
import time
from functools import lru_cache
from pathlib import Path
from subprocess import CompletedProcess, Popen, TimeoutExpired
from tempfile import TemporaryDirectory
from threading import Event, Thread
<<<<<<< HEAD
from typing import Callable, Iterator, List, Optional, Union
=======
from typing import Callable, List, Optional, Tuple, Union
>>>>>>> 43adf214

import importlib_resources
import psutil
from psutil import Process

from gprofiler.exceptions import (
    CalledProcessError,
    ProcessStoppedException,
    ProgramMissingException,
    StopEventSetException,
)
from gprofiler.log import get_logger_adapter
from gprofiler.metadata.system_metadata import get_static_system_info

logger = get_logger_adapter(__name__)

TEMPORARY_STORAGE_PATH = "/tmp/gprofiler_tmp"

gprofiler_mutex: Optional[socket.socket]


def resource_path(relative_path: str = "") -> str:
    *relative_directory, basename = relative_path.split("/")
    package = ".".join(["gprofiler", "resources"] + relative_directory)
    try:
        with importlib_resources.path(package, basename) as path:
            return str(path)
    except ImportError as e:
        raise Exception(f'Resource {relative_path!r} not found!') from e


@lru_cache(maxsize=None)
def is_root() -> bool:
    return os.geteuid() == 0


def get_process_nspid(pid: int) -> Optional[int]:
    with open(f"/proc/{pid}/status") as f:
        for line in f:
            fields = line.split()
            if fields[0] == "NSpid:":
                return int(fields[-1])

    # old kernel (pre 4.1) with no NSpid.
    # TODO if needed, this can be implemented for pre 4.1, by reading all /proc/pid/sched files as
    # seen by the PID NS; they expose the init NS PID (due to a bug fixed in 4.14~), and we can get the NS PID
    # from the listing of those files itself.
    return None


def start_process(cmd: Union[str, List[str]], via_staticx: bool, **kwargs) -> Popen:
    cmd_text = " ".join(cmd) if isinstance(cmd, list) else cmd
    logger.debug(f"Running command: ({cmd_text})")
    if isinstance(cmd, str):
        cmd = [cmd]

    env = kwargs.pop("env", None)
    staticx_dir = os.getenv("STATICX_BUNDLE_DIR")
    # are we running under staticx?
    if staticx_dir is not None:
        # if so, if "via_staticx" was requested, then run the binary with the staticx ld.so
        # because it's supposed to be run with it.
        if via_staticx:
            # STATICX_BUNDLE_DIR is where staticx has extracted all of the libraries it had collected
            # earlier.
            # see https://github.com/JonathonReinhart/staticx#run-time-information
            cmd = [f"{staticx_dir}/.staticx.interp", "--library-path", staticx_dir] + cmd
        else:
            # explicitly remove our directory from LD_LIBRARY_PATH
            env = env if env is not None else os.environ.copy()
            env.update({"LD_LIBRARY_PATH": ""})

    popen = Popen(
        cmd,
        stdout=kwargs.pop("stdout", subprocess.PIPE),
        stderr=kwargs.pop("stderr", subprocess.PIPE),
        preexec_fn=kwargs.pop("preexec_fn", os.setpgrp),
        env=env,
        **kwargs,
    )
    return popen


def wait_event(timeout: float, stop_event: Event, condition: Callable[[], bool]) -> None:
    end_time = time.monotonic() + timeout
    while True:
        if condition():
            break

        if stop_event.wait(0.1):
            raise StopEventSetException()

        if time.monotonic() > end_time:
            raise TimeoutError()


def poll_process(process, timeout: float, stop_event: Event):
    try:
        wait_event(timeout, stop_event, lambda: process.poll() is not None)
    except StopEventSetException:
        process.kill()
        raise


def run_process(
    cmd: Union[str, List[str]],
    stop_event: Event = None,
    suppress_log: bool = False,
    via_staticx: bool = False,
    check: bool = True,
    **kwargs,
) -> CompletedProcess:
    with start_process(cmd, via_staticx, **kwargs) as process:
        try:
            if stop_event is None:
                stdout, stderr = process.communicate()
            else:
                while True:
                    try:
                        stdout, stderr = process.communicate(timeout=1)
                        break
                    except TimeoutExpired:
                        if stop_event.is_set():
                            raise ProcessStoppedException from None
        except:  # noqa
            process.kill()
            process.wait()
            raise
        retcode = process.poll()
        assert retcode is not None  # only None if child has not terminated
    result: CompletedProcess = CompletedProcess(process.args, retcode, stdout, stderr)

    logger.debug(f"({process.args!r}) exit code: {result.returncode}")
    if not suppress_log:
        if result.stdout:
            logger.debug(f"({process.args!r}) stdout: {result.stdout}")
        if result.stderr:
            logger.debug(f"({process.args!r}) stderr: {result.stderr}")
    if check and retcode != 0:
        raise CalledProcessError(retcode, process.args, output=stdout, stderr=stderr)
    return result


def pgrep_exe(match: str) -> List[Process]:
    pattern = re.compile(match)
    procs = []
    for process in psutil.process_iter():
        try:
            if pattern.match(process.exe()):
                procs.append(process)
        except psutil.NoSuchProcess:  # process might have died meanwhile
            continue
    return procs


def pgrep_maps(match: str) -> List[Process]:
    # this is much faster than iterating over processes' maps with psutil.
    result = run_process(
        f"grep -lP '{match}' /proc/*/maps",
        stdout=subprocess.PIPE,
        stderr=subprocess.PIPE,
        shell=True,
        suppress_log=True,
        check=False,
    )
    # 0 - found
    # 1 - not found
    # 2 - error (which we might get for a missing /proc/pid/maps file of a process which just exited)
    # so this ensures grep wasn't killed by a signal
    assert result.returncode in (
        0,
        1,
        2,
    ), f"unexpected 'grep' exit code: {result.returncode}, stdout {result.stdout!r} stderr {result.stderr!r}"

    error_lines = []
    for line in result.stderr.splitlines():
        if not (
            line.startswith(b"grep: /proc/")
            and (line.endswith(b"/maps: No such file or directory") or line.endswith(b"/maps: No such process"))
        ):
            error_lines.append(line)
    if error_lines:
        logger.error(f"Unexpected 'grep' error output (first 10 lines): {error_lines[:10]}")

    processes: List[Process] = []
    for line in result.stdout.splitlines():
        assert line.startswith(b"/proc/") and line.endswith(b"/maps"), f"unexpected 'grep' line: {line!r}"
        pid = int(line[len(b"/proc/") : -len(b"/maps")])
        try:
            processes.append(Process(pid))
        except psutil.NoSuchProcess:
            continue  # process might have died meanwhile

    return processes


def get_iso8601_format_time_from_epoch_time(time: float) -> str:
    return get_iso8601_format_time(datetime.datetime.utcfromtimestamp(time))


def get_iso8601_format_time(time: datetime.datetime) -> str:
    return time.replace(microsecond=0).isoformat()


def resolve_proc_root_links(proc_root: str, ns_path: str) -> str:
    """
    Resolves "ns_path" which (possibly) resides in another mount namespace.

    If ns_path contains absolute symlinks, it can't be accessed merely by /proc/pid/root/ns_path,
    because the resolved absolute symlinks will "escape" the /proc/pid/root base.

    To work around that, we resolve the path component by component; if any component "escapes", we
    add the /proc/pid/root prefix once again.
    """
    parts = Path(ns_path).parts
    assert parts[0] == "/", f"expected {ns_path!r} to be absolute"

    path = proc_root
    for part in parts[1:]:  # skip the /
        next_path = os.path.join(path, part)
        if os.path.islink(next_path):
            link = os.readlink(next_path)
            if os.path.isabs(link):
                # absolute - prefix with proc_root
                next_path = proc_root + link
            else:
                # relative: just join
                next_path = os.path.join(path, link)
        path = next_path

    return path


def remove_prefix(s: str, prefix: str) -> str:
    # like str.removeprefix of Python 3.9, but this also ensures the prefix exists.
    assert s.startswith(prefix), f"{s} doesn't start with {prefix}"
    return s[len(prefix) :]


def touch_path(path: str, mode: int) -> None:
    Path(path).touch()
    # chmod() afterwards (can't use 'mode' in touch(), because it's affected by umask)
    os.chmod(path, mode)


def remove_path(path: str, missing_ok: bool = False) -> None:
    # backporting missing_ok, available only from 3.8
    try:
        Path(path).unlink()
    except FileNotFoundError:
        if not missing_ok:
            raise


def is_same_ns(pid: int, nstype: str) -> bool:
    return os.stat(f"/proc/self/ns/{nstype}").st_ino == os.stat(f"/proc/{pid}/ns/{nstype}").st_ino


_INSTALLED_PROGRAMS_CACHE: List[str] = []


def assert_program_installed(program: str):
    if program in _INSTALLED_PROGRAMS_CACHE:
        return

    if shutil.which(program) is not None:
        _INSTALLED_PROGRAMS_CACHE.append(program)
    else:
        raise ProgramMissingException(program)


def run_in_ns(nstypes: List[str], callback: Callable[[], None], target_pid: int = 1) -> None:
    """
    Runs a callback in a new thread, switching to a set of the namespaces of a target process before
    doing so.

    Needed initially for switching mount namespaces, because we can't setns(CLONE_NEWNS) in a multithreaded
    program (unless we unshare(CLONE_NEWNS) before). so, we start a new thread, unshare() & setns() it,
    run our callback and then stop the thread (so we don't keep unshared threads running around).
    For other namespace types, we use this function to execute callbacks without changing the namespaces
    for the core threads.

    By default, run stuff in init NS. You can pass 'target_pid' to run in the namespace of that process.
    """

    # make sure "mnt" is last, once we change it our /proc is gone
    nstypes = sorted(nstypes, key=lambda ns: 1 if ns == "mnt" else 0)

    def _switch_and_run():
        libc = ctypes.CDLL("libc.so.6")
        for nstype in nstypes:
            if not is_same_ns(target_pid, nstype):
                flag = {
                    "mnt": 0x00020000,  # CLONE_NEWNS
                    "net": 0x40000000,  # CLONE_NEWNET
                    "pid": 0x20000000,  # CLONE_NEWPID
                    "uts": 0x04000000,  # CLONE_NEWUTS
                }[nstype]
                if libc.unshare(flag) != 0:
                    raise ValueError(f"Failed to unshare({nstype})")

                with open(f"/proc/{target_pid}/ns/{nstype}", "r") as nsf:
                    if libc.setns(nsf.fileno(), flag) != 0:
                        raise ValueError(f"Failed to setns({nstype}) (to pid {target_pid})")

        callback()

    t = Thread(target=_switch_and_run)
    t.start()
    t.join()


def log_system_info() -> None:
    system_info = get_static_system_info()
    logger.info(f"gProfiler Python version: {system_info.python_version}")
    logger.info(f"gProfiler deployment mode: {system_info.run_mode}")
    logger.info(f"Kernel uname release: {system_info.kernel_release}")
    logger.info(f"Kernel uname version: {system_info.kernel_version}")
    logger.info(f"Total CPUs: {system_info.processors}")
    logger.info(f"Total RAM: {system_info.memory_capacity_mb / (1 << 20):.2f} GB")
    logger.info(f"Linux distribution: {system_info.os_name} | {system_info.os_release} | {system_info.os_codename}")
    logger.info(f"libc version: {system_info.libc_type}-{system_info.libc_version}")
    logger.info(f"Hostname: {system_info.hostname}")


def grab_gprofiler_mutex() -> bool:
    """
    Implements a basic, system-wide mutex for gProfiler, to make sure we don't run 2 instances simultaneously.
    The mutex is implemented by a Unix domain socket bound to an address in the abstract namespace of the init
    network namespace. This provides automatic cleanup when the process goes down, and does not make any assumption
    on filesystem structure (as happens with file-based locks).
    In order to see who's holding the lock now, you can run "sudo netstat -xp | grep gprofiler".
    """
    GPROFILER_LOCK = "\x00gprofiler_lock"

    global gprofiler_mutex
    gprofiler_mutex = None

    def _take_lock():
        global gprofiler_mutex

        s = socket.socket(socket.AF_UNIX)
        try:
            s.bind(GPROFILER_LOCK)
        except OSError as e:
            if e.errno != errno.EADDRINUSE:
                raise
        else:
            # don't let child programs we execute inherit it.
            fcntl.fcntl(s, fcntl.F_SETFD, fcntl.fcntl(s, fcntl.F_GETFD) | fcntl.FD_CLOEXEC)

            # hold the reference so lock remains taken
            gprofiler_mutex = s

    run_in_ns(["net"], _take_lock)

    return gprofiler_mutex is not None


def atomically_symlink(target: str, link_node: str) -> None:
    """
    Create a symlink file at 'link_node' pointing to 'target'.
    If a file already exists at 'link_node', it is replaced atomically.
    Would be obsoloted by https://bugs.python.org/issue36656, which covers this as well.
    """
    tmp_path = link_node + ".tmp"
    os.symlink(target, tmp_path)
    os.rename(tmp_path, link_node)


class TemporaryDirectoryWithMode(TemporaryDirectory):
    def __init__(self, *args, mode: int = None, **kwargs):
        super().__init__(*args, **kwargs)
        if mode is not None:
            os.chmod(self.name, mode)


def reset_umask() -> None:
    """
    Resets our umask back to a sane value.
    """
    os.umask(0o022)


def is_running_in_init_pid() -> bool:
    """
    Check if we're running in the init PID namespace.

    This check is implemented by checking if PID 2 is running, and if it's named "kthreadd"
    which is the kernel thread from which kernel threads are forked. It's always PID 2 and
    we should always see it in the init NS. If we don't have a PID 2 running, or if it's not named
    kthreadd, then we're not in the init PID NS.
    """
    try:
        p = psutil.Process(2)
    except psutil.NoSuchProcess:
        return False
    else:
        # technically, funny processes can name themselves "kthreadd", causing this check to pass in a non-init NS.
        # but we don't need to handle such extreme cases, I think.
        return p.name() == "kthreadd"


def limit_frequency(limit: Optional[int], requested: int, msg_header: str, runtime_logger: logging.LoggerAdapter):
    if limit is not None and requested > limit:
        runtime_logger.warning(
            f"{msg_header}: Requested frequency ({requested}) is higher than the limit {limit}, "
            f"limiting the frequency to the limit ({limit})"
        )
        return limit

    return requested


def random_prefix() -> str:
    return ''.join(random.choice(string.ascii_letters) for _ in range(16))


class CpuUsageLogger:
    NSEC_PER_SEC = 1000000000

    def __init__(self, logger: logging.LoggerAdapter, cgroup: str, enabled: bool):
        self._logger = logger
        self._cpuacct_usage = Path(f"/sys/fs/cgroup/{cgroup}cpuacct/cpuacct.usage")
        self._enabled = enabled
        self._last_usage: Optional[int] = None
        self._last_ts: Optional[float] = None

    def _read_cgroup_cpu_usage(self) -> int:
        """
        Reads the current snapshot of cpuacct.usage for a cgroup.
        """
        assert self._enabled, "shouldn't reach here!"
        return int(self._cpuacct_usage.read_text())

    def init_cycles(self):
        if not self._enabled:
            return

        self._last_usage = self._read_cgroup_cpu_usage()
        self._last_ts = time.monotonic()

    def log_cycle(self):
        if not self._enabled:
            return

        assert self._last_usage is not None and self._last_ts is not None, "didn't call init_cycles()?"

        now_usage = self._read_cgroup_cpu_usage()
        now_ts = time.monotonic()

        diff_usage = now_usage - self._last_usage
        diff_usage_s = diff_usage / self.NSEC_PER_SEC
        diff_ts = now_ts - self._last_ts

        self._logger.debug(
            f"CPU usage this cycle: {diff_usage_s:.3f}"
            f" seconds {diff_usage_s / diff_ts * 100:.2f}% ({diff_usage} cgroup time)"
        )

        self._last_usage = now_usage
        self._last_ts = now_ts

    def log_run(self):
        if not self._enabled:
            return

        total_usage = self._read_cgroup_cpu_usage()
        total_usage_s = total_usage / self.NSEC_PER_SEC
        total_ts = time.time() - psutil.Process().create_time()  # uptime of this process

        self._logger.debug(
            f"Total CPU usage this run: {total_usage / self.NSEC_PER_SEC:.3f} seconds"
            f" {total_usage_s / total_ts * 100:.2f}% ({total_usage} cgroup time)"
        )<|MERGE_RESOLUTION|>--- conflicted
+++ resolved
@@ -20,11 +20,7 @@
 from subprocess import CompletedProcess, Popen, TimeoutExpired
 from tempfile import TemporaryDirectory
 from threading import Event, Thread
-<<<<<<< HEAD
-from typing import Callable, Iterator, List, Optional, Union
-=======
-from typing import Callable, List, Optional, Tuple, Union
->>>>>>> 43adf214
+from typing import Callable, List, Optional, Union
 
 import importlib_resources
 import psutil
