#
# Copyright (c) Granulate. All rights reserved.
# Licensed under the AGPL3 License. See LICENSE.md in the project root for license information.
#
import signal
import subprocess


class StopEventSetException(Exception):
    pass


class ProcessStoppedException(Exception):
    pass


class CalledProcessError(subprocess.CalledProcessError):
    def __str__(self):
        if self.returncode and self.returncode < 0:
            try:
                base = f"Command '{self.cmd}' died with {signal.Signals(-self.returncode)!r}."
            except ValueError:
                base = f"Command '{self.cmd}' died with unknown signal {-self.returncode}."
        else:
            base = f"Command '{self.cmd}' returned non-zero exit status {self.returncode}. "
        return f"{base}\nstdout: {self.stdout}\nstderr: {self.stderr}"


class ProgramMissingException(Exception):
    def __init__(self, program: str):
        super().__init__(f"The program {program!r} is missing! Please install it")


<<<<<<< HEAD
class BadResponseCode(Exception):
    def __init__(self, response_code: int):
        super().__init__(f"Got a bad HTTP response code {response_code}")
=======
class APIError(Exception):
    def __init__(self, message: str, full_data: dict = None):
        self.message = message
        self.full_data = full_data

    def __str__(self):
        return self.message


class UninitializedStateException(Exception):
    pass


class StateAlreadyInitializedException(Exception):
    pass
>>>>>>> 222d16c0
<|MERGE_RESOLUTION|>--- conflicted
+++ resolved
@@ -31,11 +31,6 @@
         super().__init__(f"The program {program!r} is missing! Please install it")
 
 
-<<<<<<< HEAD
-class BadResponseCode(Exception):
-    def __init__(self, response_code: int):
-        super().__init__(f"Got a bad HTTP response code {response_code}")
-=======
 class APIError(Exception):
     def __init__(self, message: str, full_data: dict = None):
         self.message = message
@@ -51,4 +46,8 @@
 
 class StateAlreadyInitializedException(Exception):
     pass
->>>>>>> 222d16c0
+
+
+class BadResponseCode(Exception):
+    def __init__(self, response_code: int):
+        super().__init__(f"Got a bad HTTP response code {response_code}")