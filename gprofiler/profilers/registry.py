from typing import Any, Callable, Dict, List, Optional, Sequence, Type, Union


class ProfilerArgument:
    # It would have been better to replace with a dataclass, but since we want to support Python 3.6 this is the best
    # alternative as we still need the get_dict method (which is not convenient to do with a namedtuple)
    def __init__(
        self,
        name: str,
        dest: str,
        help: Optional[str] = None,
        default: Any = None,
        action: Optional[str] = None,
        choices: Sequence[Any] = None,
        type: Union[Type, Callable[[str], Any]] = None,
        metavar: str = None,
        const: Any = None,
        nargs: str = None,
    ):
        self.name = name
        self.dest = dest
        self.help = help
        self.default = default
        self.action = action
        self.choices = choices
        self.type = type
        self.metavar = metavar
        self.const = const
        self.nargs = nargs

    def get_dict(self) -> Dict[str, Any]:
        return {key: value for key, value in self.__dict__.items() if value is not None}


class ProfilerConfig:
    def __init__(
        self,
        profiler_mode_help: Optional[str],
        disablement_help: Optional[str],
        profiler_class: Any,
        possible_modes: List[str],
        supported_archs: List[str],
<<<<<<< HEAD
        supported_profiling_modes: List[str],
=======
        supported_windows_archs: List[str] = None,
>>>>>>> 321aec62
        default_mode: str = "enabled",
        arguments: List[ProfilerArgument] = None,
    ) -> None:
        self.profiler_mode_help = profiler_mode_help
        self.possible_modes = possible_modes
        self.supported_archs = supported_archs
        self.supported_windows_archs = supported_windows_archs if supported_windows_archs is not None else []
        self.default_mode = default_mode
        self.profiler_args: List[ProfilerArgument] = arguments if arguments is not None else []
        self.disablement_help = disablement_help
        self.profiler_class = profiler_class
        self.supported_profiling_modes = supported_profiling_modes


profilers_config: Dict[str, ProfilerConfig] = {}


def register_profiler(
    profiler_name: str,
    default_mode: str,
    possible_modes: List[str],
    supported_archs: List[str],
<<<<<<< HEAD
    supported_profiling_modes: List[str],
=======
    supported_windows_archs: Optional[List[str]] = None,
>>>>>>> 321aec62
    profiler_mode_argument_help: Optional[str] = None,
    profiler_arguments: Optional[List[ProfilerArgument]] = None,
    disablement_help: Optional[str] = None,
) -> Any:
    if profiler_mode_argument_help is None:
        profiler_mode_argument_help = (
            f"Choose the mode for profiling {profiler_name} processes. '{default_mode}'"
            f" to profile them with the default method, or 'disabled' to disable {profiler_name}-specific profiling"
        )
    # Add the legacy "none" value, which is replaced by "disabled"
    possible_modes.append("none")
    if disablement_help is None:
        disablement_help = f"Disable the runtime-profiling of {profiler_name} processes"

    def profiler_decorator(profiler_class: Any) -> Any:
        assert profiler_name not in profilers_config, f"{profiler_name} is already registered!"
        assert all(
            arg.dest.startswith(profiler_name.lower()) for arg in profiler_arguments or []
        ), f"{profiler_name}: Profiler args dest must be prefixed with the profiler name"
        profilers_config[profiler_name] = ProfilerConfig(
            profiler_mode_argument_help,
            disablement_help,
            profiler_class,
            possible_modes,
            supported_archs,
<<<<<<< HEAD
            supported_profiling_modes,
=======
            supported_windows_archs,
>>>>>>> 321aec62
            default_mode,
            profiler_arguments,
        )
        profiler_class.name = profiler_name
        return profiler_class

    return profiler_decorator


def get_profilers_registry() -> Dict[str, ProfilerConfig]:
    return profilers_config<|MERGE_RESOLUTION|>--- conflicted
+++ resolved
@@ -40,11 +40,8 @@
         profiler_class: Any,
         possible_modes: List[str],
         supported_archs: List[str],
-<<<<<<< HEAD
         supported_profiling_modes: List[str],
-=======
         supported_windows_archs: List[str] = None,
->>>>>>> 321aec62
         default_mode: str = "enabled",
         arguments: List[ProfilerArgument] = None,
     ) -> None:
@@ -67,11 +64,8 @@
     default_mode: str,
     possible_modes: List[str],
     supported_archs: List[str],
-<<<<<<< HEAD
     supported_profiling_modes: List[str],
-=======
     supported_windows_archs: Optional[List[str]] = None,
->>>>>>> 321aec62
     profiler_mode_argument_help: Optional[str] = None,
     profiler_arguments: Optional[List[ProfilerArgument]] = None,
     disablement_help: Optional[str] = None,
@@ -97,11 +91,8 @@
             profiler_class,
             possible_modes,
             supported_archs,
-<<<<<<< HEAD
             supported_profiling_modes,
-=======
             supported_windows_archs,
->>>>>>> 321aec62
             default_mode,
             profiler_arguments,
         )
