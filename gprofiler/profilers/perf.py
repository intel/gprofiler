--- conflicted
+++ resolved
@@ -317,9 +317,6 @@
             self._node_processes_attached.extend(generate_map_for_node_processes(new_processes))
             self._node_processes.extend(new_processes)
 
-<<<<<<< HEAD
-        if self._profiler_state.stop_event.wait(self._duration):
-=======
         # if process is stopped for whatever reason - restart
         for perf in self._perfs:
             perf.restart_if_not_running()
@@ -328,8 +325,7 @@
             for perf in self._perfs:
                 perf.restart_if_rss_exceeded()
 
-        if self._stop_event.wait(self._duration):
->>>>>>> fded6bc0
+        if self._profiler_state.stop_event.wait(self._duration):
             raise StopEventSetException
 
         for perf in self._perfs:
