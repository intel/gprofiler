--- conflicted
+++ resolved
@@ -65,24 +65,10 @@
         self,
         frequency: int,
         duration: int,
-<<<<<<< HEAD
-        stop_event: Optional[Event],
-        storage_dir: str,
-        insert_dso_name: bool,
-        profile_spawned_processes: bool,
-        profiling_mode: str,
-        container_names_client: Optional[ContainerNamesClient],
-        dotnet_mode: str,
-    ):
-        super().__init__(
-            frequency, duration, stop_event, storage_dir, insert_dso_name, profiling_mode, container_names_client
-        )
-=======
         profiler_state: ProfilerState,
         dotnet_mode: str,
     ):
         super().__init__(frequency, duration, profiler_state)
->>>>>>> 4bf1e66e
         assert (
             dotnet_mode == "dotnet-trace"
         ), "Dotnet profiler should not be initialized, wrong dotnet-trace value given"
