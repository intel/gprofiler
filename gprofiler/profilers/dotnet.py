--- conflicted
+++ resolved
@@ -132,8 +132,4 @@
             )
 
     def _select_processes_to_profile(self) -> List[Process]:
-<<<<<<< HEAD
-        return pgrep_exe("dotnet") if is_windows() else pgrep_maps(r"(?:^.+/dotnet[^/]*$)")
-=======
-        return pgrep_maps(r"(^.+/dotnet[^/]*$)")
->>>>>>> 7d9ffb2c
+        return pgrep_exe("dotnet") if is_windows() else pgrep_maps(r"(?:^.+/dotnet[^/]*$)")