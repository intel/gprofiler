--- conflicted
+++ resolved
@@ -9,12 +9,8 @@
 import signal
 from collections import Counter, defaultdict
 from pathlib import Path
-<<<<<<< HEAD
 from re import Match
-from subprocess import Popen, TimeoutExpired
-=======
 from subprocess import Popen
->>>>>>> b10903c6
 from threading import Event
 from typing import Dict, List, Optional, NoReturn, cast
 
