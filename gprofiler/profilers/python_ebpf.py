--- conflicted
+++ resolved
@@ -156,13 +156,8 @@
             "1",
             "--duration",
             "1",
-<<<<<<< HEAD
-        ] + self._offset_args()
+        ]
         process = start_process(cmd)
-=======
-        ]
-        process = start_process(cmd, via_staticx=True)
->>>>>>> 0be1bd68
         try:
             poll_process(process, self._POLL_TIMEOUT, self._profiler_state.stop_event)
         except TimeoutError:
