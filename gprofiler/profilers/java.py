#
# Copyright (c) Granulate. All rights reserved.
# Licensed under the AGPL3 License. See LICENSE.md in the project root for license information.
#
import functools
import json
import os
import re
import secrets
import signal
from dataclasses import dataclass
from enum import Enum, auto
from pathlib import Path
from subprocess import CompletedProcess
from threading import Event, Lock
from types import TracebackType
from typing import Any, Dict, Iterable, List, Optional, Set, Type, TypeVar, Union

import psutil
from granulate_utils.java import (
    CONTAINER_INFO_REGEX,
    DETECTED_JAVA_PROCESSES_REGEX,
    NATIVE_FRAMES_REGEX,
    SIGINFO_REGEX,
    VM_INFO_REGEX,
    JvmFlag,
    JvmVersion,
    is_java_fatal_signal,
    java_exit_code_to_signo,
    locate_hotspot_error_file,
    parse_jvm_flags,
    parse_jvm_version,
)

from gprofiler.platform import is_linux
from gprofiler.utils.collapsed_format import parse_one_collapsed

if is_linux():
    from granulate_utils.linux import proc_events
    from granulate_utils.linux.kernel_messages import KernelMessage
    from granulate_utils.linux.ns import get_proc_root_path, get_process_nspid, resolve_proc_root_links, run_in_ns
    from granulate_utils.linux.oom import get_oom_entry
    from granulate_utils.linux.process import (
        get_mapped_dso_elf_id,
        is_musl,
        is_process_basename_matching,
        is_process_running,
        process_exe,
        read_proc_file,
    )
    from granulate_utils.linux.signals import get_signal_entry

from packaging.version import Version
from psutil import NoSuchProcess, Process

from gprofiler.diagnostics import is_diagnostics
from gprofiler.exceptions import CalledProcessError, CalledProcessTimeoutError, NoRwExecDirectoryFoundError
from gprofiler.gprofiler_types import (
    ProcessToProfileData,
    ProfileData,
    StackToSampleCount,
    integer_range,
    positive_integer,
)
from gprofiler.kernel_messages import get_kernel_messages_provider
from gprofiler.log import get_logger_adapter
from gprofiler.metadata import application_identifiers
from gprofiler.metadata.application_metadata import ApplicationMetadata
from gprofiler.profiler_state import ProfilerState
from gprofiler.profilers.profiler_base import SpawningProcessProfilerBase
from gprofiler.profilers.registry import ProfilerArgument, register_profiler
from gprofiler.utils import (
    GPROFILER_DIRECTORY_NAME,
    TEMPORARY_STORAGE_PATH,
    pgrep_maps,
    remove_path,
    remove_prefix,
    resource_path,
    run_process,
    touch_path,
    wait_event,
)
from gprofiler.utils.fs import is_owned_by_root, is_rw_exec_dir, mkdir_owned_root, safe_copy
from gprofiler.utils.perf import can_i_use_perf_events
from gprofiler.utils.process import process_comm, search_proc_maps

logger = get_logger_adapter(__name__)

libap_copy_lock = Lock()

# directories we check for rw,exec as candidates for libasyncProfiler.so placement.
POSSIBLE_AP_DIRS = (
    TEMPORARY_STORAGE_PATH,
    f"/run/{GPROFILER_DIRECTORY_NAME}",
    f"/opt/{GPROFILER_DIRECTORY_NAME}",
)


def frequency_to_ap_interval(frequency: int) -> int:
    # async-profiler accepts interval between samples (nanoseconds)
    return int((1 / frequency) * 1_000_000_000)


@functools.lru_cache(maxsize=1024)
def needs_musl_ap_cached(process: Process) -> bool:
    """
    AP needs musl build if the JVM itself is built against musl. If the JVM is built against glibc,
    we need the glibc build of AP. For this reason we also check for glibc-compat, which is an indicator
    for glibc-based JVM despite having musl loaded.
    """
    maps = process.memory_maps()
    return is_musl(process, maps) and not any("glibc-compat" in m.path for m in maps)


JAVA_SAFEMODE_ALL = "all"  # magic value for *all* options from JavaSafemodeOptions


class JavaSafemodeOptions(str, Enum):
    # a profiled process was OOM-killed and we saw it in the kernel log
    PROFILED_OOM = "profiled-oom"
    # a profiled process was signaled:
    # * fatally signaled and we saw it in the kernel log
    # * we saw an exit code of signal in a proc_events event.
    PROFILED_SIGNALED = "profiled-signaled"
    # hs_err file was written for a profiled process
    HSERR = "hserr"
    # a process was OOM-killed and we saw it in the kernel log
    GENERAL_OOM = "general-oom"
    # a process was fatally signaled and we saw it in the kernel log
    GENERAL_SIGNALED = "general-signaled"
    # we saw the PID of a profiled process in the kernel logs
    PID_IN_KERNEL_MESSAGES = "pid-in-kernel-messages"
    # employ extended version checks before deciding to profile
    # see _is_jvm_profiling_supported() docs for more information
    JAVA_EXTENDED_VERSION_CHECKS = "java-extended-version-checks"
    # refuse profiling if async-profiler is already loaded (and not by gProfiler)
    # in the target process
    AP_LOADED_CHECK = "ap-loaded-check"


JAVA_SAFEMODE_ALL_OPTIONS = [o.value for o in JavaSafemodeOptions]
JAVA_SAFEMODE_DEFAULT_OPTIONS = [
    JavaSafemodeOptions.PROFILED_OOM.value,
    JavaSafemodeOptions.PROFILED_SIGNALED.value,
    JavaSafemodeOptions.HSERR.value,
]

# https://github.com/jvm-profiling-tools/async-profiler/blob/63799a6055363cbd7ca8ef951e2393db0d0ba7dd/src/profiler.cpp#L77
JAVA_ASYNC_PROFILER_DEFAULT_SAFEMODE = 256  # StackRecovery.PROBE_SP

SUPPORTED_AP_MODES = ["cpu", "itimer", "alloc"]

PROBLEMATIC_FRAME_REGEX = re.compile(r"^# Problematic frame:\n# (.*?)\n#\n", re.MULTILINE | re.DOTALL)
"""
See VMError::report.
Example:
    # Problematic frame:
    # C  [libasyncProfiler.so+0x218a0]  Profiler::getJavaTraceAsync(void*, ASGCT_CallFrame*, int)+0xe0
"""


class JavaFlagCollectionOptions(str, Enum):
    ALL = "all"
    DEFAULT = "default"
    NONE = "none"


class JattachExceptionBase(CalledProcessError):
    def __init__(
        self, returncode: int, cmd: Any, stdout: Any, stderr: Any, target_pid: int, ap_log: str, ap_loaded: str
    ):
        super().__init__(returncode, cmd, stdout, stderr)
        self._target_pid = target_pid
        self._ap_log = ap_log
        self._ap_loaded = ap_loaded

    def __str__(self) -> str:
        ap_log = self._ap_log.strip()
        if not ap_log:
            ap_log = "(empty)"
        loaded_msg = f"async-profiler DSO loaded: {self._ap_loaded}"
        return super().__str__() + f"\nJava PID: {self._target_pid}\n{loaded_msg}\nasync-profiler log:\n{ap_log}"

    def get_ap_log(self) -> str:
        return self._ap_log

    @property
    def is_ap_loaded(self) -> bool:
        return self._ap_loaded == "yes"


class JattachException(JattachExceptionBase):
    pass


# doesn't extend JattachException itself, we're not just a jattach error, we're
# specifically the timeout one.
class JattachTimeout(JattachExceptionBase):
    def __init__(
        self,
        returncode: int,
        cmd: Any,
        stdout: Any,
        stderr: Any,
        target_pid: int,
        ap_log: str,
        ap_loaded: str,
        timeout: int,
    ):
        super().__init__(returncode, cmd, stdout, stderr, target_pid, ap_log, ap_loaded)
        self._timeout = timeout

    def __str__(self) -> str:
        return super().__str__() + (
            f"\njattach timed out (timeout was {self._timeout} seconds);"
            " you can increase it with the --java-jattach-timeout parameter."
        )


class JattachSocketMissingException(JattachExceptionBase):
    def __str__(self) -> str:
        # the attach listener is initialized once, then it is marked as initialized:
        # (https://github.com/openjdk/jdk/blob/3d07b3c7f01b60ff4dc38f62407c212b48883dbf/src/hotspot/share/services/attachListener.cpp#L388)
        # and will not be initialized again:
        # https://github.com/openjdk/jdk/blob/3d07b3c7f01b60ff4dc38f62407c212b48883dbf/src/hotspot/os/linux/attachListener_linux.cpp#L509
        # since openjdk 2870c9d55efe, the attach socket will be recreated even when removed (and this exception
        # won't happen).
        return super().__str__() + (
            "\nJVM attach socket is missing and jattach could not create it. It has most"
            " likely been removed; the process has to be restarted for a new socket to be created."
        )


class JattachJcmdRunner:
    def __init__(self, stop_event: Event, jattach_timeout: int):
        self.stop_event = stop_event
        self.jattach_timeout = jattach_timeout

    def run(self, process: Process, cmd: str) -> str:
        try:
            return run_process(
                [asprof_path(), "jcmd", "--jattach-cmd", cmd, str(process.pid)],
                stop_event=self.stop_event,
                timeout=self.jattach_timeout,
            ).stdout.decode()
        except CalledProcessError as e:
            if f"Process {process.pid} not found" in str(e):
                raise NoSuchProcess(process.pid)
            raise e


def is_java_basename(process: Process) -> bool:
    return is_process_basename_matching(process, r"^java$")


_JAVA_VERSION_TIMEOUT = 5

_JAVA_VERSION_CACHE_MAX = 1024


# process is hashable and the same process instance compares equal
@functools.lru_cache(maxsize=_JAVA_VERSION_CACHE_MAX)
def get_java_version(process: Process, stop_event: Event) -> str:
    # make sure we're only called for "java" processes, otherwise running "-version" makes no sense.
    # our callers should check for it.
    assert is_java_basename(process), f"expected java, found {process!r}"

    nspid = get_process_nspid(process.pid)

    # this has the benefit of working even if the Java binary was replaced, e.g due to an upgrade.
    # in that case, the libraries would have been replaced as well, and therefore we're actually checking
    # the version of the now installed Java, and not the running one.
    # but since this is used for the "JDK type" check, it's good enough - we don't expect that to change.
    # this whole check, however, is growing to be too complex, and we should consider other approaches
    # for it:
    # 1. purely in async-profiler - before calling any APIs that might harm blacklisted JDKs, we can
    #    check the JDK type in async-profiler itself.
    # 2. assume JDK type by the path, e.g the "java" Docker image has
    #    "/usr/lib/jvm/java-8-openjdk-amd64/jre/bin/java" which means "OpenJDK". needs to be checked for
    #    other JDK types.
    java_path = f"/proc/{nspid}/exe"

    def _run_java_version() -> "CompletedProcess[bytes]":
        return run_process(
            [
                java_path,
                "-version",
            ],
            stop_event=stop_event,
            timeout=_JAVA_VERSION_TIMEOUT,
        )

    # doesn't work without changing PID NS as well (I'm getting ENOENT for libjli.so)
    # Version is printed to stderr
    return run_in_ns(["pid", "mnt"], _run_java_version, process.pid).stderr.decode().strip()


def get_java_version_logged(process: Process, stop_event: Event) -> str:
    java_version = get_java_version(process, stop_event)
    logger.debug("java -version output", java_version_output=java_version, pid=process.pid)
    return java_version


class JavaMetadata(ApplicationMetadata):
    def __init__(
        self,
        stop_event: Event,
        jattach_jcmd_runner: JattachJcmdRunner,
        java_collect_jvm_flags: Union[JavaFlagCollectionOptions, List[str]],
    ):
        super().__init__(stop_event)
        self.jattach_jcmd_runner = jattach_jcmd_runner
        self.java_collect_jvm_flags = java_collect_jvm_flags

    def make_application_metadata(self, process: Process) -> Dict[str, Any]:
        if is_java_basename(process):
            version = get_java_version(process, self._stop_event)
        else:
            version = "not /java"
        # libjvm elfid - we care only about libjvm, not about the java exe itself which is a just small program
        # that loads other libs.
        libjvm_elfid = get_mapped_dso_elf_id(process, "/libjvm")

        jvm_flags: Union[str, List[Dict]]

        try:
            jvm_flags = self.get_jvm_flags_serialized(process)
        except Exception as e:
            logger.exception("Failed to collect JVM flags", pid=process.pid)
            jvm_flags = f"error {type(e).__name__}"

        metadata = {
            "java_version": version,
            "libjvm_elfid": libjvm_elfid,
            "jvm_flags": jvm_flags,
        }

        metadata.update(super().make_application_metadata(process))
        return metadata

    def get_jvm_flags_serialized(self, process: Process) -> List[Dict]:
        return [flag.to_dict() for flag in sorted(self.get_jvm_flags(process), key=lambda flag: flag.name)]

    def get_jvm_flags(self, process: Process) -> Iterable[JvmFlag]:
        if self.java_collect_jvm_flags == JavaFlagCollectionOptions.NONE:
            return []

        filtered_jvm_flags = self.get_supported_jvm_flags(process)

        if self.java_collect_jvm_flags == JavaFlagCollectionOptions.ALL:
            return filtered_jvm_flags
        elif self.java_collect_jvm_flags == JavaFlagCollectionOptions.DEFAULT:
            return filter(self.default_collection_filter_jvm_flag, filtered_jvm_flags)
        else:
            assert isinstance(self.java_collect_jvm_flags, list), f"Unrecognized value: {self.java_collect_jvm_flags}"
            found_flags = [flag for flag in filtered_jvm_flags if flag.name in self.java_collect_jvm_flags]
            missing_flags = set(self.java_collect_jvm_flags) - {flag.name for flag in found_flags}

            # log if the set is not empty
            if missing_flags:
                logger.warning("Missing requested flags:", missing_flags=missing_flags)

            return found_flags

    @staticmethod
    def filter_jvm_flag(flag: JvmFlag) -> bool:
        """
        Filter out flags that are:
        1. Flags that are of ccstr or ccstrlist type (type=ccstr, type=ccstrlist) - we have problems parsing them correctly # noqa: E501
        2. Flags that are manageable (kind=manageable) - they might change during execution
        """
        if flag.type in ["ccstr", "ccstrlist"]:
            return False

        if "manageable" in flag.kind:
            return False

        return True

    @staticmethod
    def default_collection_filter_jvm_flag(flag: JvmFlag) -> bool:
        """
        Filter out flags that are:
        1. Default flags (origin=default), that are constant for the JDK version
        2. Flags that are non-production (kind=notproduct), platform dependent (kind=pd), or in development (kind=develop) # noqa: E501
        """
        if flag.origin == "default":
            return False

        if set(flag.kind).intersection({"notproduct", "pd", "develop"}):
            return False

        return True

    @functools.lru_cache(maxsize=1024)
    def get_supported_jvm_flags(self, process: Process) -> Iterable[JvmFlag]:
        return filter(self.filter_jvm_flag, parse_jvm_flags(self.jattach_jcmd_runner.run(process, "VM.flags -all")))


@functools.lru_cache(maxsize=1)
def asprof_path() -> str:
    return resource_path("java/asprof")


@functools.lru_cache(maxsize=1)
def fdtransfer_path() -> str:
    return resource_path("java/fdtransfer")


@functools.lru_cache(maxsize=1)
def get_ap_version() -> str:
    return Path(resource_path("java/async-profiler-version")).read_text()


T = TypeVar("T", bound="AsyncProfiledProcess")

# Format is defined by async-profiler here: (Granulate's fork logs the output to logger, hence the `INFO` prefix)
# https://github.com/jvm-profiling-tools/async-profiler/blob/7eaefdb18f331962dc4c78c82322aec257e95c6c/src/profiler.cpp#L1204

_MEM_INFO_LOG_RE = re.compile(
    r"\[INFO\] Call trace storage:\s*(\d+) "
    r"KB\n\s*Dictionaries:\s*(\d+) KB\n\s*Code cache:\s*(\d+) KB\n-*\n\s*Total:\s*(\d+) "
    r"KB\n\n"
)

# Error reported by dump action, when profiler has not started; message defined in source:
# https://github.com/async-profiler/async-profiler/blob/v2.10/src/profiler.cpp#L1195
_DUMP_ERROR_PROFILER_NOT_STARTED_RE = re.compile(r"\[ERROR\] Profiler has not started\n")

# Status reported by async profiler when it's started. Defined here:
# https://github.com/async-profiler/async-profiler/blob/e3b7bfca227ae5c916f00abfacf0e61291df3a67/src/profiler.cpp#L1541
_AP_STATUS_RUNNING_RE = re.compile(r"Profiling is running for (?P<uptime>\d+) seconds\n")


class AsyncProfilerStartStatus(Enum):
    NOT_RUNNING = auto()
    STARTED_BY_US = auto()
    ALREADY_RUNNING = auto()


@dataclass(frozen=True)
class AsyncProfilerStatus:
    message: Optional[str]
    running: bool
    uptime: int = 0


class AsyncProfiledProcess:
    """
    Represents a process profiled with async-profiler.
    """

    FORMAT_PARAMS = "ann,sig"
    OUTPUT_FORMAT = "collapsed"
    OUTPUTS_MODE = 0o622  # readable by root, writable by all

    # timeouts in seconds
    _FDTRANSFER_TIMEOUT = 10
    _DEFAULT_JATTACH_TIMEOUT = 30  # higher than jattach's timeout

    _DEFAULT_MCACHE = 30  # arbitrarily chosen, not too high & not too low.

    def __init__(
        self,
        process: Process,
        profiler_state: ProfilerState,
        mode: str,
        ap_safemode: int,
        ap_args: str,
        jattach_timeout: int = _DEFAULT_JATTACH_TIMEOUT,
        mcache: int = 0,
        collect_meminfo: bool = True,
        include_method_modifiers: bool = False,
        java_line_numbers: str = "none",
    ):
        self.process = process
        self._profiler_state = profiler_state
        # access the process' root via its topmost parent/ancestor which uses the same mount namespace.
        # this allows us to access the files after the process exits:
        # * for processes that run in host mount NS - their ancestor is always available (it's going to be PID 1)
        # * for processes that run in a container, and the container remains running after they exit - hence, the
        #   ancestor is still alive.
        # there is a hidden assumption here that neither the ancestor nor the process will change their mount
        # namespace. I think it's okay to assume that.
        self._process_root = get_proc_root_path(process)
        self._cmdline = process.cmdline()
        self._cwd = process.cwd()
        self._nspid = get_process_nspid(self.process.pid)

        # not using storage_dir for AP itself on purpose: this path should remain constant for the lifetime
        # of the target process, so AP is loaded exactly once (if we have multiple paths, AP can be loaded
        # multiple times into the process)
        # without depending on storage_dir here, we maintain the same path even if gProfiler is re-run,
        # because storage_dir changes between runs.
        # we embed the async-profiler version in the path, so future gprofiler versions which use another version
        # of AP case use it (will be loaded as a different DSO)
        self._ap_dir_base = self._find_rw_exec_dir()
        self._ap_dir_versioned = os.path.join(self._ap_dir_base, f"async-profiler-{get_ap_version()}")
        self._ap_dir_host = os.path.join(
            self._ap_dir_versioned,
            "musl" if self._needs_musl_ap() else "glibc",
        )

        self._libap_path_host = os.path.join(self._ap_dir_host, "libasyncProfiler.so")
        self._libap_path_process = remove_prefix(self._libap_path_host, self._process_root)

        # for other purposes - we can use storage_dir.
        self._storage_dir_host = resolve_proc_root_links(self._process_root, self._profiler_state.storage_dir)

        self._output_path_host = os.path.join(self._storage_dir_host, f"async-profiler-{self.process.pid}.output")
        self._output_path_process = remove_prefix(self._output_path_host, self._process_root)
        self._log_path_host = os.path.join(self._storage_dir_host, f"async-profiler-{self.process.pid}.log")
        self._log_path_process = remove_prefix(self._log_path_host, self._process_root)

        assert mode in ("cpu", "itimer", "alloc"), f"unexpected mode: {mode}"
        self._mode = mode
        self._fdtransfer_path = f"@async-profiler-{process.pid}-{secrets.token_hex(10)}" if mode == "cpu" else None
        self._ap_safemode = ap_safemode
        self._ap_args = ap_args
        self._jattach_timeout = jattach_timeout
        self._mcache = mcache
        self._collect_meminfo = collect_meminfo
        self._include_method_modifiers = ",includemm" if include_method_modifiers else ""
<<<<<<< HEAD
        self._started_by_us = False
        self._setup_state: Optional[bool] = None
        self._jattach_socket_disabled = False
        self._start_status = AsyncProfilerStartStatus.NOT_RUNNING
=======
        self._include_line_numbers = ",includeln" if java_line_numbers == "line-of-function" else ""
>>>>>>> 9a409ff5

    def _find_rw_exec_dir(self) -> str:
        """
        Find a rw & executable directory (in the context of the process) where we can place libasyncProfiler.so
        and the target process will be able to load it.
        This function creates the gprofiler_tmp directory as a directory owned by root, if it doesn't exist under the
        chosen rwx directory.
        It does not create the parent directory itself, if it doesn't exist (e.g /run).
        The chosen rwx directory needs to be owned by root.
        """
        for d in POSSIBLE_AP_DIRS:
            full_dir = Path(resolve_proc_root_links(self._process_root, d))
            if not full_dir.parent.exists():
                continue  # we do not create the parent.

            if not is_owned_by_root(full_dir.parent):
                continue  # the parent needs to be owned by root

            mkdir_owned_root(full_dir)

            if is_rw_exec_dir(full_dir):
                return str(full_dir)
        else:
            raise NoRwExecDirectoryFoundError(
                f"Could not find a rw & exec directory out of {POSSIBLE_AP_DIRS} for {self._process_root}!"
            )

    def __enter__(self: T) -> T:
<<<<<<< HEAD
        self.setup()
        return self

    def setup(self) -> None:
        # assert java_mode == "ap", "Java profiler should not be initialized, wrong java_mode value given"
        assert self._setup_state is None, "AsyncProfilerProcess must not be setup twice"
        os.makedirs(self._ap_dir_host, 0o755, exist_ok=True)
=======
        # create the directory structure for executable libap, make sure it's owned by root
        # for sanity & simplicity, mkdir_owned_root() does not support creating parent directories, as this allows
        # the caller to absentmindedly ignore the check of the parents ownership.
        # hence we create the structure here part by part.
        assert is_owned_by_root(
            Path(self._ap_dir_base)
        ), f"expected {self._ap_dir_base} to be owned by root at this point"
        mkdir_owned_root(self._ap_dir_versioned)
        mkdir_owned_root(self._ap_dir_host)
>>>>>>> 9a409ff5
        os.makedirs(self._storage_dir_host, 0o755, exist_ok=True)

        self._check_disk_requirements()

        # make out & log paths writable for all, so target process can write to them.
        # see comment on TemporaryDirectoryWithMode in GProfiler.__init__.
        touch_path(self._output_path_host, self.OUTPUTS_MODE)
        self._recreate_log()
        # copy libasyncProfiler.so if needed
        self._copy_libap()
        self._setup_state = True

    def __exit__(
        self,
        exc_type: Optional[Type[BaseException]],
        exc_val: Optional[BaseException],
        exc_ctb: Optional[TracebackType],
    ) -> None:
        self.teardown()

    def teardown(self) -> None:
        assert self._setup_state is True, "AsyncProfilerProcess must not run teardown twice"
        # ignore_errors because we are deleting paths via /proc/pid/root - and the pid
        # we're using might have gone down already.
        # remove them as best effort.
        remove_path(self._output_path_host, missing_ok=True)
        remove_path(self._log_path_host, missing_ok=True)
        self._setup_state = False

    def _existing_realpath(self, path: str) -> Optional[str]:
        """
        Return path relative to process working directory if it exists. Otherwise return None.
        """
        if not path.startswith("/"):
            # relative path
            path = f"{self._cwd}/{path}"
        path = resolve_proc_root_links(self._process_root, path)
        return path if os.path.exists(path) else None

    def locate_hotspot_error_file(self) -> Optional[str]:
        for path in locate_hotspot_error_file(self._nspid, self._cmdline):
            realpath = self._existing_realpath(path)
            if realpath is not None:
                return realpath
        return None

    def _needs_musl_ap(self) -> bool:
        """
        Should we use the musl build of AP for this process?
        """
        return needs_musl_ap_cached(self.process)

    def _copy_libap(self) -> None:
        # copy *is* racy with respect to other processes running in the same namespace, because they all use
        # the same directory for libasyncProfiler.so.
        # therefore, we need to synchronize copies from different threads that profile different processes.
        if os.path.exists(self._libap_path_host):
            # all good
            return

        with libap_copy_lock:
            if not os.path.exists(self._libap_path_host):
                # atomically copy it
                libap_resource = resource_path(
                    os.path.join("java", "musl" if self._needs_musl_ap() else "glibc", "libasyncProfiler.so")
                )
                os.chmod(
                    libap_resource, 0o755
                )  # make it accessible for all; needed with PyInstaller, which extracts files as 0700
                safe_copy(libap_resource, self._libap_path_host)

    def _recreate_log(self) -> None:
        touch_path(self._log_path_host, self.OUTPUTS_MODE)

    def _check_disk_requirements(self) -> None:
        """
        Avoid running if disk space is low, so we don't reach out-of-disk space situation because of profiling data.
        """
        free_disk = psutil.disk_usage(self._storage_dir_host).free
        required = 250 * 1024
        if free_disk < required:
            raise Exception(
                f"Not enough free disk space: {free_disk}kb left, {250 * 1024}kb"
                f" required (on path: {self._output_path_host!r}"
            )

    def _get_base_cmd(self) -> List[str]:
        return [
            asprof_path(),
            "jattach",
            "-L",
            self._libap_path_process,
            "--jattach-cmd",
        ]

    def _get_extra_ap_args(self) -> str:
        return f",{self._ap_args}" if self._ap_args else ""

    def _get_ap_output_args(self) -> str:
        return (
            f",file={self._output_path_process},{self.OUTPUT_FORMAT},"
            + f"{self.FORMAT_PARAMS}{self._include_method_modifiers}{self._include_line_numbers}"
        )

    def _get_interval_arg(self, interval: int) -> str:
        if self._mode == "alloc":
            return f",alloc={interval}"
        return f",interval={interval}"

    def _get_ap_recycle_args(self, ap_timeout: int) -> str:
        return f",recycle,timeout={ap_timeout}"

    def _get_start_cmd(self, interval: int, ap_timeout: int) -> List[str]:
        return self._get_base_cmd() + [
            f"start,event={self._mode}"
            f"{self._get_ap_output_args()}{self._get_interval_arg(interval)},"
            f"log={self._log_path_process}"
            f"{f',fdtransfer={self._fdtransfer_path}' if self._mode == 'cpu' else ''}"
            f",safemode={self._ap_safemode},timeout={ap_timeout}"
            f"{',lib' if self._profiler_state.insert_dso_name else ''}{self._get_extra_ap_args()}"
        ]

    def _get_stop_cmd(self, with_output: bool) -> List[str]:
        return self._get_base_cmd() + [
            f"stop,log={self._log_path_process},mcache={self._mcache}"
            f"{self._get_ap_output_args() if with_output else ''}"
            f"{',lib' if self._profiler_state.insert_dso_name else ''}{',meminfolog' if self._collect_meminfo else ''}"
            f"{self._get_extra_ap_args()}"
        ]

    def _get_dump_cmd(self, ap_timeout: int = 0) -> List[str]:
        return self._get_base_cmd() + [
            f"dump,"
            # reset trace after dump to start each profiling cycle with zeroed counters
            "resettrace,"
            # make profiler check it's active (not stopped due to timeout) when running dump
            "dumpactive,"
            f"log={self._log_path_process}"
            f"{self._get_ap_output_args()}"
            f"{self._get_ap_recycle_args(ap_timeout)}"
            f"{',lib' if self._profiler_state.insert_dso_name else ''}{',meminfolog' if self._collect_meminfo else ''}"
            f"{self._get_extra_ap_args()}"
        ]

    def _read_ap_log(self) -> str:
        if not os.path.exists(self._log_path_host):
            return "(log file doesn't exist)"

        log = Path(self._log_path_host)
        ap_log = log.read_text()
        # clean immediately so we don't mix log messages from multiple invocations.
        # this is also what AP's profiler.sh does.
        log.unlink()
        self._recreate_log()
        return ap_log

    def _run_async_profiler(self, cmd: List[str]) -> str:
        try:
            # kill jattach with SIGTERM if it hangs. it will go down
            run_process(
                cmd + [str(self.process.pid)],
                stop_event=self._profiler_state.stop_event,
                timeout=self._jattach_timeout,
                kill_signal=signal.SIGTERM,
            )
        except CalledProcessError as e:  # catches CalledProcessTimeoutError as well
            assert isinstance(e.stderr, str), f"unexpected type {type(e.stderr)}"

            ap_log = self._read_ap_log()
            try:
                ap_loaded = (
                    "yes" if f" {self._libap_path_process}\n" in read_proc_file(self.process, "maps").decode() else "no"
                )
            except NoSuchProcess:
                ap_loaded = "not sure, process exited"

            args = e.returncode, e.cmd, e.stdout, e.stderr, self.process.pid, ap_log, ap_loaded
            if isinstance(e, CalledProcessTimeoutError):
                raise JattachTimeout(*args, timeout=self._jattach_timeout) from None
            elif e.stderr == "Could not start attach mechanism: No such file or directory\n":
                # this is true for jattach_hotspot
                # in this case socket won't be recreated and jattach calls are useless
                self._jattach_socket_disabled = True
                raise JattachSocketMissingException(*args) from None
            else:
                raise JattachException(*args) from None
        else:
            ap_log = self._read_ap_log()
            ap_log_stripped = _MEM_INFO_LOG_RE.sub("", ap_log)  # strip out mem info log only when for gProfiler log
            logger.debug("async-profiler log", jattach_cmd=cmd, ap_log=ap_log_stripped)
            return ap_log

    def _run_fdtransfer(self) -> None:
        """
        Start fdtransfer; it will fork & exit once ready, so we can continue with jattach.
        """
        assert self._fdtransfer_path is not None  # should be set if fdntransfer is invoked
        run_process(
            # run fdtransfer with accept timeout that's slightly greater than the jattach timeout - to make
            # sure that fdtransfer is still around for the full duration of jattach, in case the application
            # takes a while to accept & handle the connection.
            [
                asprof_path(),
                "fdtransfer",
                "--fd-path",
                self._fdtransfer_path,
                "--fdtransfer-timeout",
                str(self._jattach_timeout + 5),
                str(self.process.pid),
            ],
            stop_event=self._profiler_state.stop_event,
            timeout=self._FDTRANSFER_TIMEOUT,
        )

    def start_async_profiler(
        self, interval: int, second_try: bool = False, ap_timeout: int = 0
    ) -> AsyncProfilerStartStatus:
        """
        Returns STARTED_BY_US if profiling was started; ALREADY_RUNNING if it was already started.
        ap_timeout defaults to 0, which means "no timeout" for AP (see call to startTimer() in profiler.cpp)
        """
        if self._mode == "cpu" and not second_try:
            self._run_fdtransfer()

        start_cmd = self._get_start_cmd(interval, ap_timeout)
        try:
            self._run_async_profiler(start_cmd)
            self._start_status = AsyncProfilerStartStatus.STARTED_BY_US
            return self._start_status
        except JattachException as e:
            if e.is_ap_loaded:
                if (
                    e.returncode == 200  # 200 == AP's COMMAND_ERROR
                    and e.get_ap_log() == "[ERROR] Profiler already started\n"
                ):
                    self._start_status = AsyncProfilerStartStatus.ALREADY_RUNNING
                    return self._start_status
            raise

    def stop_async_profiler(self, with_output: bool) -> str:
        output: str = self._run_async_profiler(self._get_stop_cmd(with_output))
        self._start_status = AsyncProfilerStartStatus.NOT_RUNNING
        return output

    def reset_start_status(self) -> None:
        self._start_status = AsyncProfilerStartStatus.NOT_RUNNING

    def dump_from_async_profiler(self, ap_timeout: int = 0) -> str:
        return self._run_async_profiler(self._get_dump_cmd(ap_timeout))

    def read_output(self) -> Optional[str]:
        try:
            return Path(self._output_path_host).read_text()
        except FileNotFoundError:
            # perhaps it has exited?
            if not is_process_running(self.process):
                return None
            raise

    def is_started_by_us(self) -> bool:
        return self._start_status == AsyncProfilerStartStatus.STARTED_BY_US

    def is_jattach_socket_disabled(self) -> bool:
        return self._jattach_socket_disabled


@register_profiler(
    "Java",
    possible_modes=["ap", "disabled"],
    default_mode="ap",
    supported_archs=["x86_64", "aarch64"],
    profiler_arguments=[
        ProfilerArgument(
            "--java-no-version-check",
            dest="java_version_check",
            action="store_false",
            help="Skip the JDK version check (that is done before invoking async-profiler). See"
            " _is_jvm_profiling_supported() docs for more information.",
        ),
        ProfilerArgument(
            "--java-async-profiler-mode",
            dest="java_async_profiler_mode",
            choices=SUPPORTED_AP_MODES + ["auto"],
            default="auto",
            help="Select async-profiler's mode: 'cpu' (based on perf_events & fdtransfer), 'itimer' (no perf_events)"
            " or 'auto' (select 'cpu' if perf_events are available; otherwise 'itimer'). Defaults to '%(default)s'.",
        ),
        ProfilerArgument(
            "--java-async-profiler-safemode",
            dest="java_async_profiler_safemode",
            default=JAVA_ASYNC_PROFILER_DEFAULT_SAFEMODE,
            type=integer_range(0, 0x200),
            metavar="[0-511]",
            help="Controls the 'safemode' parameter passed to async-profiler. This is parameter denotes multiple"
            " bits that describe different stack recovery techniques which async-profiler uses (see StackRecovery"
            " enum in async-profiler's code, in profiler.cpp)."
            " Defaults to '%(default)s').",
        ),
        ProfilerArgument(
            "--java-async-profiler-args",
            dest="java_async_profiler_args",
            type=str,
            help="Additional arguments to pass directly to async-profiler (start & stop commands)",
        ),
        ProfilerArgument(
            "--java-safemode",
            dest="java_safemode",
            type=str,
            const=JAVA_SAFEMODE_ALL,
            nargs="?",
            default=",".join(JAVA_SAFEMODE_DEFAULT_OPTIONS),
            help="Sets the Java profiler safemode options. Default is: %(default)s.",
        ),
        ProfilerArgument(
            "--java-jattach-timeout",
            dest="java_jattach_timeout",
            type=positive_integer,
            default=AsyncProfiledProcess._DEFAULT_JATTACH_TIMEOUT,
            help="Timeout for jattach operations (start/stop AP, etc)",
        ),
        ProfilerArgument(
            "--java-async-profiler-mcache",
            dest="java_async_profiler_mcache",
            # this is "unsigned char" in AP's code
            type=integer_range(0, 256),
            metavar="[0-255]",
            default=AsyncProfiledProcess._DEFAULT_MCACHE,
            help="async-profiler mcache option (defaults to %(default)s)",
        ),
        ProfilerArgument(
            "--java-collect-spark-app-name-as-appid",
            dest="java_collect_spark_app_name_as_appid",
            action="store_true",
            default=False,
            help="In case of Spark application executor process - add the name of the Spark application to the appid.",
        ),
        ProfilerArgument(
            "--java-async-profiler-no-report-meminfo",
            dest="java_async_profiler_report_meminfo",
            action="store_false",
            default=True,
            help="Disable collection of async-profiler meminfo at the end of each cycle (collected by default)",
        ),
        ProfilerArgument(
            "--java-collect-jvm-flags",
            dest="java_collect_jvm_flags",
            type=str,
            nargs="?",
            default=JavaFlagCollectionOptions.DEFAULT.value,
            help="Comma-separated list of JVM flags to collect from the JVM process, 'all' to collect all flags,"
            "'default' for default flag filtering settings; see default_collection_filter_jvm_flag(), or 'none' to "
            "disable collection of JVM flags. Defaults to '%(default)s'",
        ),
        ProfilerArgument(
            "--java-full-hserr",
            dest="java_full_hserr",
            action="store_true",
            default=False,
            help="Log the full hs_err instead of excerpts only, if one is found for a profiled Java application",
        ),
        ProfilerArgument(
            "--java-include-method-modifiers",
            dest="java_include_method_modifiers",
            action="store_true",
            default=False,
            help="Add method modifiers to profiling data",
        ),
        ProfilerArgument(
            "--java-line-numbers",
            dest="java_line_numbers",
            choices=["none", "line-of-function"],
            default="none",
            help="Select if async-profiler should add line numbers to frames",
        ),
    ],
    supported_profiling_modes=["cpu", "allocation"],
)
class JavaProfiler(SpawningProcessProfilerBase):
    JDK_EXCLUSIONS: List[str] = []  # currently empty
    # Major -> (min version, min build number of version)
    MINIMAL_SUPPORTED_VERSIONS = {
        7: (Version("7.76"), 4),
        8: (Version("8.25"), 17),
        11: (Version("11.0.2"), 7),
        12: (Version("12.0.1"), 12),
        13: (Version("13.0.1"), 9),
        14: (Version("14"), 33),
        15: (Version("15.0.1"), 9),
        16: (Version("16"), 36),
        17: (Version("17.0.1"), 12),
        19: (Version("19.0.1"), 10),
    }

    # extra timeout seconds to add to the duration itself.
    # once the timeout triggers, AP remains stopped, so if it triggers before we tried to stop
    # AP ourselves, we'll be in messed up state. hence, we add 30s which is enough.
    _AP_EXTRA_TIMEOUT_S = 30

    def __init__(
        self,
        frequency: int,
        duration: int,
        profiler_state: ProfilerState,
        java_version_check: bool,
        java_async_profiler_mode: str,
        java_async_profiler_safemode: int,
        java_async_profiler_args: str,
        java_safemode: str,
        java_jattach_timeout: int,
        java_async_profiler_mcache: int,
        java_collect_spark_app_name_as_appid: bool,
        java_mode: str,
        java_async_profiler_report_meminfo: bool,
        java_collect_jvm_flags: str,
        java_full_hserr: bool,
        java_include_method_modifiers: bool,
        java_line_numbers: str,
    ):
        assert java_mode == "ap", "Java profiler should not be initialized, wrong java_mode value given"
        super().__init__(frequency, duration, profiler_state)
        # Alloc interval is passed in frequency in allocation profiling (in bytes, as async-profiler expects)
        self._interval = (
            frequency_to_ap_interval(frequency) if self._profiler_state.profiling_mode == "cpu" else frequency
        )
        # simple version check, and
        self._simple_version_check = java_version_check
        if not self._simple_version_check:
            logger.warning("Java version checks are disabled")
        self._init_ap_mode(self._profiler_state.profiling_mode, java_async_profiler_mode)
        self._ap_safemode = java_async_profiler_safemode
        self._ap_args = java_async_profiler_args
        self._jattach_timeout = java_jattach_timeout
        self._ap_mcache = java_async_profiler_mcache
        self._collect_spark_app_name = java_collect_spark_app_name_as_appid
        self._init_java_safemode(java_safemode)
        self._should_profile = True
        # if set, profiling is disabled due to this safemode reason.
        self._safemode_disable_reason: Optional[str] = None
        self._want_to_profile_pids: Set[int] = set()
        self._profiled_pids: Set[int] = set()
        self._pids_to_remove: Set[int] = set()
        self._pid_to_java_version: Dict[int, Optional[str]] = {}
        self._kernel_messages_provider = get_kernel_messages_provider()
        self._enabled_proc_events_java = False
        self._collect_jvm_flags = self._init_collect_jvm_flags(java_collect_jvm_flags)
        self._jattach_jcmd_runner = JattachJcmdRunner(
            stop_event=self._profiler_state.stop_event, jattach_timeout=self._jattach_timeout
        )
        self._ap_timeout = self._duration + self._AP_EXTRA_TIMEOUT_S
        application_identifiers.ApplicationIdentifiers.init_java(self._jattach_jcmd_runner)
        self._metadata = JavaMetadata(
            self._profiler_state.stop_event, self._jattach_jcmd_runner, self._collect_jvm_flags
        )
        self._report_meminfo = java_async_profiler_report_meminfo
        self._java_full_hserr = java_full_hserr
        self._include_method_modifiers = java_include_method_modifiers
<<<<<<< HEAD
        # keep ap_process instances to enable continuous profiling
        self._pid_to_ap_proc: Dict[int, Optional[AsyncProfiledProcess]] = {}
=======
        self._java_line_numbers = java_line_numbers
>>>>>>> 9a409ff5

    def _init_ap_mode(self, profiling_mode: str, ap_mode: str) -> None:
        assert profiling_mode in ("cpu", "allocation"), "async-profiler support only cpu/allocation profiling modes"
        if profiling_mode == "allocation":
            ap_mode = "alloc"

        elif ap_mode == "auto":
            ap_mode = "cpu" if can_i_use_perf_events() else "itimer"
            logger.debug("Auto selected AP mode", ap_mode=ap_mode)

        assert ap_mode in SUPPORTED_AP_MODES, f"unexpected ap mode: {ap_mode}"
        self._mode = ap_mode

    def _init_java_safemode(self, java_safemode: str) -> None:
        if java_safemode == JAVA_SAFEMODE_ALL:
            self._java_safemode = JAVA_SAFEMODE_ALL_OPTIONS
        else:
            # accept "" as empty, because sometimes people confuse and use --java-safemode="" in non-shell
            # environment (e.g DaemonSet args) and thus the "" isn't eaten by the shell.
            self._java_safemode = java_safemode.split(",") if (java_safemode and java_safemode != '""') else []

        assert all(
            o in JAVA_SAFEMODE_ALL_OPTIONS for o in self._java_safemode
        ), f"unknown options given in Java safemode: {self._java_safemode!r}"

        if self._java_safemode:
            logger.debug("Java safemode enabled", safemode=self._java_safemode)

        if JavaSafemodeOptions.JAVA_EXTENDED_VERSION_CHECKS in self._java_safemode:
            assert self._simple_version_check, (
                "Java version checks are mandatory in"
                f" --java-safemode={JavaSafemodeOptions.JAVA_EXTENDED_VERSION_CHECKS}"
            )

    def _init_collect_jvm_flags(self, java_collect_jvm_flags: str) -> Union[JavaFlagCollectionOptions, List[str]]:
        # accept "" as empty, because sometimes people confuse and use --java-collect-jvm-flags="" in non-shell
        # environment (e.g DaemonSet args) and thus the "" isn't eaten by the shell.
        if java_collect_jvm_flags == "":
            return JavaFlagCollectionOptions.NONE
        if java_collect_jvm_flags in (
            java_flag_collection_option.value for java_flag_collection_option in JavaFlagCollectionOptions
        ):
            return JavaFlagCollectionOptions(java_collect_jvm_flags)
        else:
            # Handle spaces between input flag list
            return [collect_jvm_flag.strip() for collect_jvm_flag in java_collect_jvm_flags.split(",")]

    def _disable_profiling(self, cause: str) -> None:
        if self._safemode_disable_reason is None and cause in self._java_safemode:
            logger.warning("Java profiling has been disabled, will avoid profiling any new java processes", cause=cause)
            self._safemode_disable_reason = cause

    def _profiling_skipped_profile(self, reason: str, comm: str) -> ProfileData:
        return ProfileData(self._profiling_error_stack("skipped", reason, comm), None, None, None)

    def _is_jvm_type_supported(self, java_version_cmd_output: str) -> bool:
        return all(exclusion not in java_version_cmd_output for exclusion in self.JDK_EXCLUSIONS)

    def _is_zing_vm_supported(self, jvm_version: JvmVersion) -> bool:
        # Zing >= 18 is assumed to support AsyncGetCallTrace per
        # https://github.com/jvm-profiling-tools/async-profiler/issues/153#issuecomment-452038960
        assert jvm_version.zing_version is not None  # it's Zing so should be non-None.

        # until proven otherwise, we assume ZVM-17168 is affecting 18, 19.
        if jvm_version.zing_version.major < 20:
            return False

        # try to filter versions exhibiting ZVM-17168, from Zing release notes https://docs.azul.com/prime/release-notes
        # it seems that the Zing 20 product line has it, so we filter it out here.
        if jvm_version.zing_version.major == 20:
            if jvm_version.zing_version.minor >= 10:
                # Fixed at 20.10.0.0 - https://docs.azul.com/prime/release-notes#prime_stream_20_10_0_0
                return True
            if jvm_version.zing_version.minor == 8:
                # Fixed at 20.08.101.0 - https://docs.azul.com/prime/release-notes#prime_stable_20_08_101_0
                return jvm_version.zing_version.micro >= 101

            # others are faulty with ZVM-17168.
            return False

        # others are considered okay.
        return True

    def _check_jvm_supported_extended(self, jvm_version: JvmVersion) -> bool:
        if jvm_version.version.major not in self.MINIMAL_SUPPORTED_VERSIONS:
            logger.warning("Unsupported JVM version", jvm_version=repr(jvm_version))
            return False
        min_version, min_build = self.MINIMAL_SUPPORTED_VERSIONS[jvm_version.version.major]
        if jvm_version.version < min_version:
            logger.warning("Unsupported JVM version", jvm_version=repr(jvm_version))
            return False
        elif jvm_version.version == min_version:
            if jvm_version.build < min_build:
                logger.warning("Unsupported JVM version", jvm_version=repr(jvm_version))
                return False

        return True

    def _check_jvm_supported_simple(self, process: Process, java_version_output: str, jvm_version: JvmVersion) -> bool:
        if not self._is_jvm_type_supported(java_version_output):
            logger.warning("Unsupported JVM type", java_version_output=java_version_output)
            return False

        # Zing checks
        if jvm_version.vm_type == "Zing":
            if not self._is_zing_vm_supported(jvm_version):
                logger.warning("Unsupported Zing VM version", jvm_version=repr(jvm_version))
                return False

        # HS checks
        if jvm_version.vm_type == "HotSpot":
            if not jvm_version.version.major > 6:
                logger.warning("Unsupported HotSpot version", jvm_version=repr(jvm_version))
                return False

        return True

    def _is_jvm_profiling_supported(self, process: Process, exe: str, java_version_output: Optional[str]) -> bool:
        """
        This is the core "version check" function.
        We have 3 modes of operation:
        1. No checks at all - java-extended-version-checks is NOT present in --java-safemode, *and*
           --java-no-version-check is passed. In this mode we'll profile all JVMs.
        2. Default - neither java-extended-version-checks nor --java-no-version-check are passed,
           this mode is called "simple checks" and we run minimal checks - if profiled process is
           basenamed "java", we get the JVM version and make sure that for Zing, we attempt profiling
           only if Zing version is >18, and for HS, only if JDK>6. If process is not basenamed "java" we
           just profile it.
        3. Extended - java-extended-version-checks is passed, we only profile processes which are basenamed "java",
           who pass the criteria enforced by the default mode ("simple checks") and additionally all checks
           performed by _check_jvm_supported_extended().
        """
        if JavaSafemodeOptions.JAVA_EXTENDED_VERSION_CHECKS in self._java_safemode:
            if java_version_output is None:  # we don't get the java version if the exe isn't "java"
                logger.warning(
                    "Non-java basenamed process (cannot get Java version), skipping... (disable "
                    f"--java-safemode={JavaSafemodeOptions.JAVA_EXTENDED_VERSION_CHECKS} to profile it anyway)",
                    pid=process.pid,
                    exe=exe,
                )
                return False

            jvm_version = parse_jvm_version(java_version_output)
            if not self._check_jvm_supported_simple(process, java_version_output, jvm_version):
                return False

            if not self._check_jvm_supported_extended(jvm_version):
                logger.warning(
                    "Process running unsupported Java version, skipping..."
                    f" (disable --java-safemode={JavaSafemodeOptions.JAVA_EXTENDED_VERSION_CHECKS}"
                    " to profile it anyway)",
                    pid=process.pid,
                    java_version_output=java_version_output,
                )
                return False
        else:
            if self._simple_version_check and java_version_output is not None:
                jvm_version = parse_jvm_version(java_version_output)
                if not self._check_jvm_supported_simple(process, java_version_output, jvm_version):
                    return False

        return True

    def _check_async_profiler_loaded(self, process: Process) -> bool:
        if JavaSafemodeOptions.AP_LOADED_CHECK not in self._java_safemode:
            # don't care
            return False

        for mmap in process.memory_maps():
            # checking only with GPROFILER_DIRECTORY_NAME and not TEMPORARY_STORAGE_PATH;
            # the resolved path of TEMPORARY_STORAGE_PATH might be different from TEMPORARY_STORAGE_PATH itself,
            # and in the mmap.path we're seeing the resolved path. it's a hassle to resolve it here - this
            # check is good enough, possibly only too strict, not too loose.
            if "libasyncProfiler.so" in mmap.path and f"/{GPROFILER_DIRECTORY_NAME}/" not in mmap.path:
                logger.warning(
                    "Non-gProfiler async-profiler is already loaded to the target process."
                    f" (disable --java-safemode={JavaSafemodeOptions.AP_LOADED_CHECK} to bypass this check)",
                    pid=process.pid,
                    ap_path=mmap.path,
                )
                return True

        return False

    def _get_ap_proc(
        self,
        process: Process,
        profiler_state: ProfilerState,
        mode: str,
        ap_safemode: int,
        ap_args: str,
        jattach_timeout: int,
        mcache: int,
        collect_meminfo: bool,
        include_method_modifiers: bool = False,
    ) -> AsyncProfiledProcess:
        ap_proc: Optional[AsyncProfiledProcess] = self._pid_to_ap_proc.get(process.pid, None)
        if ap_proc is None:
            ap_proc = AsyncProfiledProcess(
                process,
                profiler_state,
                mode,
                ap_safemode,
                ap_args,
                jattach_timeout,
                mcache,
                collect_meminfo,
                include_method_modifiers,
            )
            ap_proc.setup()
            self._pid_to_ap_proc[process.pid] = ap_proc
        return ap_proc

    def _profile_process(self, process: Process, duration: int, spawned: bool) -> ProfileData:
        comm = process_comm(process)
        exe = process_exe(process)
        # TODO we can get the "java" binary by extracting the java home from the libjvm path,
        # then check with that instead (if exe isn't java)
        if is_java_basename(process):
            java_version_output: Optional[str] = get_java_version_logged(process, self._profiler_state.stop_event)
        else:
            java_version_output = None

        if self._enabled_proc_events_java:
            self._want_to_profile_pids.add(process.pid)
            # there's no reliable way to get the underlying cache of get_java_version, otherwise
            # I'd just use it.
            if len(self._pid_to_java_version) > _JAVA_VERSION_CACHE_MAX:
                self._pid_to_java_version.clear()

            # This Java version might be used in _proc_exit_callback
            self._pid_to_java_version[process.pid] = java_version_output

        if self._safemode_disable_reason is not None:
            return self._profiling_skipped_profile(f"disabled due to {self._safemode_disable_reason}", comm)

        if not self._is_jvm_profiling_supported(process, exe, java_version_output):
            return self._profiling_skipped_profile("profiling this JVM is not supported", comm)

        if self._check_async_profiler_loaded(process):
            return self._profiling_skipped_profile("async-profiler is already loaded", comm)

        # track profiled PIDs only if proc_events are in use, otherwise there is no use in them.
        # TODO: it is possible to run in contexts where we're unable to use proc_events but are able to listen
        # on kernel messages. we can add another mechanism to track PIDs (such as, prune PIDs which have exited)
        # then use the kernel messages listener without proc_events.
        if self._enabled_proc_events_java:
            self._profiled_pids.add(process.pid)

        logger.info(f"Profiling{' spawned' if spawned else ''} process {process.pid} with async-profiler")
        container_name = self._profiler_state.get_container_name(process.pid)
        app_metadata = self._metadata.get_metadata(process)
        appid = application_identifiers.get_java_app_id(process, self._collect_spark_app_name)

        if is_diagnostics():
            execfn = (app_metadata or {}).get("execfn")
            logger.debug("Process paths", pid=process.pid, execfn=execfn, exe=exe)
            logger.debug("Process mapped files", pid=process.pid, maps=set(m.path for m in process.memory_maps()))

        ap_proc = self._get_ap_proc(
            process,
            self._profiler_state,
            self._mode,
            self._ap_safemode,
            self._ap_args,
            self._jattach_timeout,
            self._ap_mcache,
            self._report_meminfo,
            self._include_method_modifiers,
<<<<<<< HEAD
        )
        stackcollapse = self._profile_ap_process(ap_proc, comm, duration)
=======
            self._java_line_numbers,
        ) as ap_proc:
            stackcollapse = self._profile_ap_process(ap_proc, comm, duration)
>>>>>>> 9a409ff5

        return ProfileData(stackcollapse, appid, app_metadata, container_name)

    @staticmethod
    def _log_mem_usage(ap_log: str, pid: int) -> None:
        match = _MEM_INFO_LOG_RE.search(ap_log)
        if match is None:
            logger.warning("Couldn't extract mem usage from ap log", log=ap_log, pid=pid)
            return

        call_trace, dictionaries, code_cache, total = [int(raw) * 1024 for raw in match.groups()]
        logger.debug(
            "async-profiler memory usage (in bytes)",
            mem_total=total,
            mem_call_trace=call_trace,
            mem_dictionaries=dictionaries,
            mem_code_cache=code_cache,
            pid=pid,
        )

    def _prepare_async_profiler(self, ap_proc: AsyncProfiledProcess) -> AsyncProfilerStartStatus:
        # first time we need to start profiler ourselves
        # after that we rely on async-prpofiler dump and recycle functions to signal failed dump
        if ap_proc.is_started_by_us():
            return AsyncProfilerStartStatus.STARTED_BY_US
        started = ap_proc.start_async_profiler(self._interval, ap_timeout=self._ap_timeout)
        if started == AsyncProfilerStartStatus.ALREADY_RUNNING:
            logger.info(f"Found async-profiler already started on {ap_proc.process.pid}, trying to stop it...")
            # stop, and try to start again. this might happen if AP & gProfiler go out of sync: for example,
            # gProfiler being stopped brutally, while AP keeps running. If gProfiler is later started again, it will
            # try to start AP again...
            # not using the "resume" action because I'm not sure it properly reconfigures all settings; while stop;start
            # surely does.
            ap_proc.stop_async_profiler(with_output=False)
            started = ap_proc.start_async_profiler(self._interval, second_try=True, ap_timeout=self._ap_timeout)
            if started == AsyncProfilerStartStatus.ALREADY_RUNNING:
                raise Exception(
                    f"async-profiler is still running in {ap_proc.process.pid}, even after trying to stop it!"
                )
        return AsyncProfilerStartStatus.STARTED_BY_US

    def _profile_ap_process(self, ap_proc: AsyncProfiledProcess, comm: str, duration: int) -> StackToSampleCount:
        self._prepare_async_profiler(ap_proc)

        try:
            wait_event(
                duration, self._profiler_state.stop_event, lambda: not is_process_running(ap_proc.process), interval=1
            )
        except TimeoutError:
            # Process still running. We will stop the profiler in finally block.
            pass
        else:
            # Process terminated, was it due to an error?
            self._check_hotspot_error(ap_proc)
            logger.debug(f"Profiled process {ap_proc.process.pid} exited before stopping async-profiler")
            # fall-through - try to read the output, since async-profiler writes it upon JVM exit.
        finally:
            # don't stop profiler now; will do it in stop()
            if is_process_running(ap_proc.process):
                try:
                    ap_log = ap_proc.dump_from_async_profiler(self._ap_timeout)
                    if self._report_meminfo:
                        self._log_mem_usage(ap_log, ap_proc.process.pid)
                except JattachException as e:
                    if _DUMP_ERROR_PROFILER_NOT_STARTED_RE.search(e.get_ap_log()) is not None:
                        logger.warning(f"Profiler for process {ap_proc.process.pid} wasn't ready for collecting stacks")
                        ap_proc.reset_start_status()
                        return self._profiling_error_stack("error", "profiler wasn't ready for collecting stacks", comm)
                    raise

        output = ap_proc.read_output()
        if output is None:
            logger.warning(f"Profiled process {ap_proc.process.pid} exited before reading the output")
            return self._profiling_error_stack("error", "process exited before reading the output", comm)
        else:
            logger.info(f"Finished profiling process {ap_proc.process.pid}")
            dumped_stacks = parse_one_collapsed(output, comm)
            return dumped_stacks

    def _check_hotspot_error(self, ap_proc: AsyncProfiledProcess) -> None:
        pid = ap_proc.process.pid
        error_file = ap_proc.locate_hotspot_error_file()
        if not error_file:
            logger.debug(f"No Hotspot error log for pid {pid}")
            return

        contents = open(error_file).read()
        msg = "Found Hotspot error log"
        if not self._java_full_hserr:
            m = VM_INFO_REGEX.search(contents)
            vm_info = m[1] if m else ""
            m = SIGINFO_REGEX.search(contents)
            siginfo = m[1] if m else ""
            m = PROBLEMATIC_FRAME_REGEX.search(contents)
            problematic_frame = m[1] if m else ""
            m = NATIVE_FRAMES_REGEX.search(contents)
            native_frames = m[1] if m else ""
            m = CONTAINER_INFO_REGEX.search(contents)
            container_info = m[1] if m else ""
            contents = (
                f"VM info: {vm_info}\n"
                + f"siginfo: {siginfo}\n"
                + f"Problematic frame: {problematic_frame}\n"
                + f"native frames:\n{native_frames}\n"
                + f"container info:\n{container_info}"
            )
        logger.warning(msg, pid=pid, hs_err_file=error_file, hs_err=contents)

        self._disable_profiling(JavaSafemodeOptions.HSERR)

    def _select_processes_to_profile(self) -> List[Process]:
        if self._safemode_disable_reason is not None:
            logger.debug("Java profiling has been disabled, skipping profiling of all java processes")
            # continue - _profile_process will return an appropriate error for each process selected for
            # profiling.
        return pgrep_maps(DETECTED_JAVA_PROCESSES_REGEX)

    def _should_profile_process(self, process: Process) -> bool:
        return search_proc_maps(process, DETECTED_JAVA_PROCESSES_REGEX) is not None

    def start(self) -> None:
        super().start()
        try:
            proc_events.register_exit_callback(self._proc_exit_callback)
        except Exception:
            logger.warning(
                "Failed to enable proc_events listener for exited Java processes"
                " (this does not prevent Java profiling)",
                exc_info=True,
            )
        else:
            self._enabled_proc_events_java = True

    def stop(self) -> None:
        if self._enabled_proc_events_java:
            proc_events.unregister_exit_callback(self._proc_exit_callback)
            self._enabled_proc_events_java = False
        pids_to_remove = list(self._pid_to_ap_proc.keys())
        for pid in pids_to_remove:
            self._stop_profiling_for_pid(pid)
        super().stop()

    def _proc_exit_callback(self, tid: int, pid: int, exit_code: int) -> None:
        # Notice that we only check the exit code of the main thread here.
        # It's assumed that an error in any of the Java threads will be reflected in the exit code of the main thread.
        if tid in self._want_to_profile_pids:
            self._pids_to_remove.add(tid)
            java_version_output = self._pid_to_java_version.get(tid)

            signo = java_exit_code_to_signo(exit_code)
            if signo is None:
                # not a signal, do not report
                return

            if tid in self._profiled_pids:
                logger.warning(
                    "async-profiled Java process exited with signal",
                    pid=tid,
                    signal=signo,
                    java_version_output=java_version_output,
                )

                if is_java_fatal_signal(signo):
                    self._disable_profiling(JavaSafemodeOptions.PROFILED_SIGNALED)
            else:
                # this is a process that we wanted to profile, but didn't profile due to safemode / any other reason.
                logger.debug(
                    "Non-profiled Java process exited with signal",
                    pid=tid,
                    signal=signo,
                    java_version_output=java_version_output,
                )

    def _handle_kernel_messages(self, messages: List[KernelMessage]) -> None:
        for message in messages:
            _, _, text = message
            oom_entry = get_oom_entry(text)
            if oom_entry and oom_entry.pid in self._profiled_pids:
                logger.warning("Profiled Java process OOM", oom=json.dumps(oom_entry._asdict()))
                self._disable_profiling(JavaSafemodeOptions.PROFILED_OOM)
                continue

            signal_entry = get_signal_entry(text)
            if signal_entry is not None and signal_entry.pid in self._profiled_pids:
                logger.warning("Profiled Java process fatally signaled", signal=json.dumps(signal_entry._asdict()))
                self._disable_profiling(JavaSafemodeOptions.PROFILED_SIGNALED)
                continue

            # paranoia - in safemode, stop Java profiling upon any OOM / fatal-signal / occurrence of a profiled
            # PID in a kernel message.
            if oom_entry is not None:
                logger.warning("General OOM", oom=json.dumps(oom_entry._asdict()))
                self._disable_profiling(JavaSafemodeOptions.GENERAL_OOM)
            elif signal_entry is not None:
                logger.warning("General signal", signal=json.dumps(signal_entry._asdict()))
                self._disable_profiling(JavaSafemodeOptions.GENERAL_SIGNALED)
            elif any(str(p) in text for p in self._profiled_pids):
                logger.warning("Profiled PID shows in kernel message line", line=text)
                self._disable_profiling(JavaSafemodeOptions.PID_IN_KERNEL_MESSAGES)

    def _handle_new_kernel_messages(self) -> None:
        try:
            messages = list(self._kernel_messages_provider.iter_new_messages())
        except Exception:
            logger.exception("Error iterating new kernel messages")
        else:
            self._handle_kernel_messages(messages)

    def _stop_profiling_for_pid(self, pid: int) -> None:
        ap_proc = self._pid_to_ap_proc.pop(pid, None)
        if ap_proc is not None:
            ap_proc.teardown()

    def snapshot(self) -> ProcessToProfileData:
        try:
            return super().snapshot()
        finally:
            self._handle_new_kernel_messages()
            self._profiled_pids -= self._pids_to_remove
            self._want_to_profile_pids -= self._pids_to_remove
            for pid in self._pids_to_remove:
                self._pid_to_java_version.pop(pid, None)
                self._stop_profiling_for_pid(pid)
            self._pids_to_remove.clear()<|MERGE_RESOLUTION|>--- conflicted
+++ resolved
@@ -521,14 +521,11 @@
         self._mcache = mcache
         self._collect_meminfo = collect_meminfo
         self._include_method_modifiers = ",includemm" if include_method_modifiers else ""
-<<<<<<< HEAD
+        self._include_line_numbers = ",includeln" if java_line_numbers == "line-of-function" else ""
         self._started_by_us = False
         self._setup_state: Optional[bool] = None
         self._jattach_socket_disabled = False
         self._start_status = AsyncProfilerStartStatus.NOT_RUNNING
-=======
-        self._include_line_numbers = ",includeln" if java_line_numbers == "line-of-function" else ""
->>>>>>> 9a409ff5
 
     def _find_rw_exec_dir(self) -> str:
         """
@@ -557,15 +554,11 @@
             )
 
     def __enter__(self: T) -> T:
-<<<<<<< HEAD
         self.setup()
         return self
 
     def setup(self) -> None:
-        # assert java_mode == "ap", "Java profiler should not be initialized, wrong java_mode value given"
         assert self._setup_state is None, "AsyncProfilerProcess must not be setup twice"
-        os.makedirs(self._ap_dir_host, 0o755, exist_ok=True)
-=======
         # create the directory structure for executable libap, make sure it's owned by root
         # for sanity & simplicity, mkdir_owned_root() does not support creating parent directories, as this allows
         # the caller to absentmindedly ignore the check of the parents ownership.
@@ -575,7 +568,6 @@
         ), f"expected {self._ap_dir_base} to be owned by root at this point"
         mkdir_owned_root(self._ap_dir_versioned)
         mkdir_owned_root(self._ap_dir_host)
->>>>>>> 9a409ff5
         os.makedirs(self._storage_dir_host, 0o755, exist_ok=True)
 
         self._check_disk_requirements()
@@ -1032,12 +1024,9 @@
         self._report_meminfo = java_async_profiler_report_meminfo
         self._java_full_hserr = java_full_hserr
         self._include_method_modifiers = java_include_method_modifiers
-<<<<<<< HEAD
+        self._java_line_numbers = java_line_numbers
         # keep ap_process instances to enable continuous profiling
         self._pid_to_ap_proc: Dict[int, Optional[AsyncProfiledProcess]] = {}
-=======
-        self._java_line_numbers = java_line_numbers
->>>>>>> 9a409ff5
 
     def _init_ap_mode(self, profiling_mode: str, ap_mode: str) -> None:
         assert profiling_mode in ("cpu", "allocation"), "async-profiler support only cpu/allocation profiling modes"
@@ -1233,6 +1222,7 @@
         mcache: int,
         collect_meminfo: bool,
         include_method_modifiers: bool = False,
+        java_line_numbers: str = "none",
     ) -> AsyncProfiledProcess:
         ap_proc: Optional[AsyncProfiledProcess] = self._pid_to_ap_proc.get(process.pid, None)
         if ap_proc is None:
@@ -1246,6 +1236,7 @@
                 mcache,
                 collect_meminfo,
                 include_method_modifiers,
+                java_line_numbers,
             )
             ap_proc.setup()
             self._pid_to_ap_proc[process.pid] = ap_proc
@@ -1307,14 +1298,9 @@
             self._ap_mcache,
             self._report_meminfo,
             self._include_method_modifiers,
-<<<<<<< HEAD
+            self._java_line_numbers,
         )
         stackcollapse = self._profile_ap_process(ap_proc, comm, duration)
-=======
-            self._java_line_numbers,
-        ) as ap_proc:
-            stackcollapse = self._profile_ap_process(ap_proc, comm, duration)
->>>>>>> 9a409ff5
 
         return ProfileData(stackcollapse, appid, app_metadata, container_name)
 
