--- conflicted
+++ resolved
@@ -54,11 +54,8 @@
     touch_path,
     wait_event,
 )
-<<<<<<< HEAD
 from gprofiler.utils.elf import get_mapped_dso_elf_id
-=======
 from gprofiler.utils.fs import safe_copy
->>>>>>> d952ce8b
 from gprofiler.utils.perf import can_i_use_perf_events
 from gprofiler.utils.process import process_comm
 
