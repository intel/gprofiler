--- conflicted
+++ resolved
@@ -669,13 +669,8 @@
         ),
     ],
 )
-<<<<<<< HEAD
 class JavaProfiler(SpawningProcessProfilerBase):
-    JDK_EXCLUSIONS = ["Zing"]
-=======
-class JavaProfiler(ProcessProfilerBase):
     JDK_EXCLUSIONS: List[str] = []  # currently empty
->>>>>>> 4faafdcf
     # Major -> (min version, min build number of version)
     MINIMAL_SUPPORTED_VERSIONS = {
         7: (Version("7.76"), 4),
