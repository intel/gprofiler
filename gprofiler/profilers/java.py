#
# Copyright (c) Granulate. All rights reserved.
# Licensed under the AGPL3 License. See LICENSE.md in the project root for license information.
#
import errno
import functools
import json
import os
import re
import shutil
import signal
from collections import Counter
from enum import Enum
from itertools import dropwhile
from pathlib import Path
from threading import Event
from typing import List, Optional, Set

import psutil
from granulate_utils.java import (
    CONTAINER_INFO_REGEX,
    NATIVE_FRAMES_REGEX,
    SIGINFO_REGEX,
    VM_INFO_REGEX,
    is_java_fatal_signal,
    java_exit_code_to_signo,
    locate_hotspot_error_file,
)
from granulate_utils.linux import ns, proc_events
from granulate_utils.linux.ns import get_proc_root_path, resolve_proc_root_links, run_in_ns
from granulate_utils.linux.oom import get_oom_entry
from granulate_utils.linux.process import is_process_running
from granulate_utils.linux.signals import get_signal_entry
from packaging.version import Version
from psutil import Process

from gprofiler.exceptions import CalledProcessError
from gprofiler.gprofiler_types import ProcessToStackSampleCounters, StackToSampleCount
from gprofiler.kernel_messages import get_kernel_messages_provider
from gprofiler.log import get_logger_adapter
from gprofiler.merge import parse_one_collapsed
from gprofiler.profilers.profiler_base import ProcessProfilerBase
from gprofiler.profilers.registry import ProfilerArgument, register_profiler
from gprofiler.utils import (
    TEMPORARY_STORAGE_PATH,
<<<<<<< HEAD
    can_i_use_perf_events,
    get_process_nspid,
    is_process_running,
=======
>>>>>>> 2e412c0f
    pgrep_maps,
    process_comm,
    remove_path,
    remove_prefix,
    resource_path,
    run_process,
    touch_path,
    wait_event,
)

logger = get_logger_adapter(__name__)


def frequency_to_ap_interval(frequency: int):
    # async-profiler accepts interval between samples (nanoseconds)
    return int((1 / frequency) * 1_000_000_000)


JAVA_SAFEMODE_ALL = "all"  # magic value for *all* options from JavaSafemodeOptions


class JavaSafemodeOptions(str, Enum):
    # a profiled process was OOM-killed and we saw it in the kernel log
    PROFILED_OOM = "profiled-oom"
    # a profiled process was signaled:
    # * fatally signaled and we saw it in the kernel log
    # * we saw an exit code of signal in a proc_events event.
    PROFILED_SIGNALED = "profiled-signaled"
    # hs_err file was written for a profiled process
    HSERR = "hserr"
    # a process was OOM-killed and we saw it in the kernel log
    GENERAL_OOM = "general-oom"
    # a process was fatally signaled and we saw it in the kernel log
    GENERAL_SIGNALED = "general-signaled"
    # we saw the PID of a profiled process in the kernel logs
    PID_IN_KERNEL_MESSAGES = "pid-in-kernel-messages"
    # employ extended version checks before deciding to profile
    JAVA_EXTENDED_VERSION_CHECKS = "java-extended-version-checks"
    # refuse profiling if async-profiler is already loaded (and not by gProfiler)
    # in the target process
    AP_LOADED_CHECK = "ap-loaded-check"


JAVA_SAFEMODE_ALL_OPTIONS = [o.value for o in JavaSafemodeOptions]
JAVA_SAFEMODE_DEFAULT_OPTIONS = [
    JavaSafemodeOptions.PROFILED_OOM.value,
    JavaSafemodeOptions.PROFILED_SIGNALED.value,
    JavaSafemodeOptions.HSERR.value,
]

<<<<<<< HEAD
SUPPORTED_AP_MODES = ["cpu", "itimer"]
=======
JAVA_ASYNC_PROFILER_DEFAULT_SAFEMODE = 0  # all off
>>>>>>> 2e412c0f


class JattachException(CalledProcessError):
    def __init__(self, returncode, cmd, stdout, stderr, target_pid: int, ap_log: str):
        super().__init__(returncode, cmd, stdout, stderr)
        self._target_pid = target_pid
        self._ap_log = ap_log

    def __str__(self):
        ap_log = self._ap_log.strip()
        if not ap_log:
            ap_log = "(empty)"
        return super().__str__() + f"\nJava PID: {self._target_pid}\nasync-profiler log:\n{ap_log}"

    def get_ap_log(self) -> str:
        return self._ap_log


@functools.lru_cache(maxsize=1)
def jattach_path() -> str:
    return resource_path("java/jattach")


@functools.lru_cache(maxsize=1)
def fdtransfer_path() -> str:
    return resource_path("java/fdtransfer")


@functools.lru_cache(maxsize=1)
def get_ap_version() -> str:
    return Path(resource_path("java/async-profiler-version")).read_text()


class AsyncProfiledProcess:
    """
    Represents a process profiled with async-profiler.
    """

    FORMAT_PARAMS = "ann,sig"
    OUTPUT_FORMAT = "collapsed"
    OUTPUTS_MODE = 0o622  # readable by root, writable by all

    # timeouts in seconds
    _FDTRANSFER_TIMEOUT = 10
    _JATTACH_TIMEOUT = 10  # higher than jattach's timeout

    def __init__(
        self,
        process: Process,
        storage_dir: str,
        stop_event: Event,
        buildids: bool,
        mode: str,
        ap_safemode: int,
        ap_args: str,
    ):
        self.process = process
        self._stop_event = stop_event
        # access the process' root via its topmost parent/ancestor which uses the same mount namespace.
        # this allows us to access the files after the process exits:
        # * for processes that run in host mount NS - their ancestor is always available (it's going to be PID 1)
        # * for processes that run in a container, and the container remains running after they exit - hence, the
        #   ancestor is still alive.
        # there is a hidden assumption here that neither the ancestor nor the process will change their mount
        # namespace. I think it's okay to assume that.
        self._process_root = get_proc_root_path(process)
        self._cmdline = process.cmdline()
        self._cwd = process.cwd()
        self._nspid = ns.get_process_nspid(self.process.pid)

        # not using storage_dir for AP itself on purpose: this path should remain constant for the lifetime
        # of the target process, so AP is loaded exactly once (if we have multiple paths, AP can be loaded
        # multiple times into the process)
        # without depending on storage_dir here, we maintain the same path even if gProfiler is re-run,
        # because storage_dir changes between runs.
        # we embed the async-profiler version in the path, so future gprofiler versions which use another version
        # of AP case use it (will be loaded as a different DSO)
        self._ap_dir = os.path.join(
            TEMPORARY_STORAGE_PATH,
            f"async-profiler-{get_ap_version()}",
            "musl" if self._is_musl() else "glibc",
        )
        self._ap_dir_host = resolve_proc_root_links(self._process_root, self._ap_dir)

        self._libap_path_host = os.path.join(self._ap_dir_host, "libasyncProfiler.so")
        self._libap_path_process = remove_prefix(self._libap_path_host, self._process_root)

        # for other purposes - we can use storage_dir.
        self._storage_dir = storage_dir
        self._storage_dir_host = resolve_proc_root_links(self._process_root, self._storage_dir)

        self._output_path_host = os.path.join(self._storage_dir_host, f"async-profiler-{self.process.pid}.output")
        self._output_path_process = remove_prefix(self._output_path_host, self._process_root)
        self._log_path_host = os.path.join(self._storage_dir_host, f"async-profiler-{self.process.pid}.log")
        self._log_path_process = remove_prefix(self._log_path_host, self._process_root)

        self._buildids = buildids
        assert mode in ("cpu", "itimer"), f"unexpected mode: {mode}"
        self._mode = mode
        self._ap_safemode = ap_safemode
        self._ap_args = ap_args

    def __enter__(self):
        os.makedirs(self._ap_dir_host, 0o755, exist_ok=True)
        os.makedirs(self._storage_dir_host, 0o755, exist_ok=True)

        self._check_disk_requirements()

        # make out & log paths writable for all, so target process can write to them.
        # see comment on TemporaryDirectoryWithMode in GProfiler.__init__.
        touch_path(self._output_path_host, self.OUTPUTS_MODE)
        self._recreate_log()
        # copy libasyncProfiler.so if needed
        if not os.path.exists(self._libap_path_host):
            self._copy_libap()

        return self

    def __exit__(self, exc_type, exc_val, exc_tb):
        # ignore_errors because we are deleting paths via /proc/pid/root - and the pid
        # we're using might have gone down already.
        # remove them as best effort.
        remove_path(self._output_path_host, missing_ok=True)
        remove_path(self._log_path_host, missing_ok=True)

    def _existing_realpath(self, path: str) -> Optional[str]:
        """
        Return path relative to process working directory if it exists. Otherwise return None.
        """
        if not path.startswith("/"):
            # relative path
            path = f"{self._cwd}/{path}"
        path = resolve_proc_root_links(self._process_root, path)
        return path if os.path.exists(path) else None

    def locate_hotspot_error_file(self) -> Optional[str]:
        for path in locate_hotspot_error_file(self._nspid, self._cmdline):
            realpath = self._existing_realpath(path)
            if realpath is not None:
                return realpath
        return None

    @functools.lru_cache(maxsize=1)
    def _is_musl(self) -> bool:
        # Is target process musl-based?
        return any("ld-musl" in m.path for m in self.process.memory_maps())

    def _copy_libap(self) -> None:
        # copy *is* racy with respect to other processes running in the same namespace, because they all use
        # the same directory for libasyncProfiler.so, as we don't want to create too many copies of it that
        # will waste disk space.
        # my attempt here is to produce a race-free way of ensuring libasyncProfiler.so was fully copied
        # to a *single* path, per namespace.
        # newer kernels (>3.15 for ext4) have the renameat2 syscall, with RENAME_NOREPLACE, which lets you
        # atomically move a file without replacing if the target already exists.
        # this function operates similarly on directories. if you rename(dir_a, dir_b) then dir_b is replaced
        # with dir_a iff it's empty. this gives us the same semantics.
        # so, we create a temporary directory on the same filesystem (so move is atomic) in a race-free way
        # by including the PID in its name; then we move it.
        # TODO: if we ever move away from the multithreaded model, we can get rid of this complexity
        # by ensuring a known order of execution.
        ap_dir_host_tmp = f"{self._ap_dir_host}.{self.process.pid}"
        os.makedirs(ap_dir_host_tmp)
        libap_tmp = os.path.join(ap_dir_host_tmp, "libasyncProfiler.so")
        shutil.copy(
            resource_path(os.path.join("java", "musl" if self._is_musl() else "glibc", "libasyncProfiler.so")),
            libap_tmp,
        )
        os.chmod(libap_tmp, 0o755)  # make it accessible for all; needed with PyInstaller, which extracts files as 0700
        try:
            os.rename(ap_dir_host_tmp, self._ap_dir_host)
        except OSError as e:
            if e.errno == errno.ENOTEMPTY:
                # remove our copy
                shutil.rmtree(ap_dir_host_tmp)
                # it should have been created by somene else.
                assert os.path.exists(self._libap_path_host)
            else:
                raise

    def _recreate_log(self) -> None:
        touch_path(self._log_path_host, self.OUTPUTS_MODE)

    def _check_disk_requirements(self) -> None:
        """
        Avoid running if disk space is low, so we don't reach out-of-disk space situation because of profiling data.
        """
        free_disk = psutil.disk_usage(self._storage_dir_host).free
        required = 250 * 1024
        if free_disk < required:
            raise Exception(
                f"Not enough free disk space: {free_disk}kb left, {250 * 1024}kb"
                f" required (on path: {self._output_path_host!r}"
            )

    def _get_base_cmd(self) -> List[str]:
        return [
            jattach_path(),
            str(self.process.pid),
            "load",
            self._libap_path_process,
            "true",
        ]

    def _get_extra_ap_args(self) -> str:
        return f",{self._ap_args}" if self._ap_args else ""

    def _get_ap_output_args(self) -> str:
        return f",file={self._output_path_process},{self.OUTPUT_FORMAT},{self.FORMAT_PARAMS}"

    def _get_start_cmd(self, interval: int, ap_timeout: int) -> List[str]:
        return self._get_base_cmd() + [
            f"start,event={self._mode}"
            f"{self._get_ap_output_args()},interval={interval},"
            f"log={self._log_path_process}{',buildids' if self._buildids else ''}"
            f"{',fdtransfer' if self._mode == 'cpu' else ''}"
            f",safemode={self._ap_safemode},timeout={ap_timeout}{self._get_extra_ap_args()}"
        ]

    def _get_stop_cmd(self, with_output: bool) -> List[str]:
        return self._get_base_cmd() + [
            f"stop,log={self._log_path_process}"
            + (self._get_ap_output_args() if with_output else "")
            + self._get_extra_ap_args()
        ]

    def _run_async_profiler(self, cmd: List[str]) -> None:
        try:
            # kill jattach with SIGTERM if it hangs. it will go down
            run_process(cmd, stop_event=self._stop_event, timeout=self._JATTACH_TIMEOUT, kill_signal=signal.SIGTERM)
        except CalledProcessError as e:  # catches timeouts as well
            if os.path.exists(self._log_path_host):
                log = Path(self._log_path_host)
                ap_log = log.read_text()
                # clean immediately so we don't mix log messages from multiple invocations.
                # this is also what AP's profiler.sh does.
                log.unlink()
                self._recreate_log()
            else:
                ap_log = "(log file doesn't exist)"

            raise JattachException(e.returncode, e.cmd, e.stdout, e.stderr, self.process.pid, ap_log) from None

    def _run_fdtransfer(self) -> None:
        """
        Start fdtransfer; it will fork & exit once ready, so we can continue with jattach.
        """
        run_process(
            [fdtransfer_path(), str(self.process.pid)],
            stop_event=self._stop_event,
            timeout=self._FDTRANSFER_TIMEOUT,
            communicate=False,
        )

    def start_async_profiler(self, interval: int, second_try: bool = False, ap_timeout: int = 0) -> bool:
        """
        Returns True if profiling was started; False if it was already started.
        ap_timeout defaults to 0, which means "no timeout" for AP (see call to startTimer() in profiler.cpp)
        """
        if self._mode == "cpu" and not second_try:
            self._run_fdtransfer()

        start_cmd = self._get_start_cmd(interval, ap_timeout)
        try:
            self._run_async_profiler(start_cmd)
            return True
        except JattachException as e:
            is_loaded = f" {self._libap_path_process}\n" in Path(f"/proc/{self.process.pid}/maps").read_text()
            if is_loaded:
                if (
                    e.returncode == 200  # 200 == AP's COMMAND_ERROR
                    and e.get_ap_log() == "[ERROR] Profiler already started\n"
                ):
                    # profiler was already running
                    return False

            logger.warning(f"async-profiler DSO was{'' if is_loaded else ' not'} loaded into {self.process.pid}")
            raise

    def stop_async_profiler(self, with_output: bool) -> None:
        self._run_async_profiler(self._get_stop_cmd(with_output))

    def read_output(self) -> Optional[str]:
        try:
            return Path(self._output_path_host).read_text()
        except FileNotFoundError:
            # perhaps it has exited?
            if not is_process_running(self.process):
                return None
            raise


class JvmVersion:
    def __init__(self, version: Version, build: int, name: str):
        self.version = version
        self.build = build
        self.name = name

    def __repr__(self):
        return f"JvmVersion({self.version}, {self.build!r}, {self.name!r})"


# Parse java version information from "java -version" output
def parse_jvm_version(version_string: str) -> JvmVersion:
    # Example java -version output:
    #   openjdk version "1.8.0_265"
    #   OpenJDK Runtime Environment (AdoptOpenJDK)(build 1.8.0_265-b01)
    #   OpenJDK 64-Bit Server VM (AdoptOpenJDK)(build 25.265-b01, mixed mode)
    # We are taking the version from the first line, and the build number and vm name from the last line

    lines = version_string.splitlines()

    # the version always starts with "openjdk version" or "java version". strip all lines
    # before that.
    lines = list(dropwhile(lambda l: not ("openjdk version" in l or "java version" in l), lines))

    # version is always in quotes
    _, version_str, _ = lines[0].split('"')
    build_str = lines[2].split("(build ")[1]
    assert "," in build_str, f"Didn't find comma in build information: {build_str!r}"
    # Extra information we don't care about is placed after a comma
    build_str = build_str[: build_str.find(",")]

    if version_str.endswith("-internal") or version_str.endswith("-ea"):
        # strip the "internal" or "early access" suffixes
        version_str = version_str.rsplit("-")[0]

    version_list = version_str.split(".")
    if version_list[0] == "1":
        # For java 8 and prior, versioning looks like
        # 1.<major>.0_<minor>-b<build_number>
        # For example 1.8.0_242-b12 means 8.242 with build number 12
        assert len(version_list) == 3, f"Unexpected number of elements for old-style java version: {version_list!r}"
        assert "_" in version_list[-1], f"Did not find expected underscore in old-style java version: {version_list!r}"
        major = version_list[1]
        minor = version_list[-1].split("_")[-1]
        version = Version(f"{major}.{minor}")
        assert (
            build_str[-4:-2] == "-b"
        ), f"Did not find expected build number prefix in old-style java version: {build_str!r}"
        build = int(build_str[-2:])
    else:
        # Since java 9 versioning became more normal, and looks like
        # <version>+<build_number>
        # For example, 11.0.11+9
        version = Version(version_str)
        assert "+" in build_str, f"Did not find expected build number prefix in new-style java version: {build_str!r}"
        # The goal of the regex here is to read the build number until a non-digit character is encountered,
        # since additional information can be appended after it, such as the platform name
        matched = re.match(r"\d+", build_str[build_str.find("+") + 1 :])
        assert matched, f"Unexpected build number format in new-style java version: {build_str!r}"
        build = int(matched[0])

    # There is no real format here, just use the entire description string
    vm_name = lines[2].split("(build")[0].strip()
    return JvmVersion(version, build, vm_name)


@register_profiler(
    "Java",
    possible_modes=["ap", "disabled"],
    default_mode="ap",
    supported_archs=["x86_64", "aarch64"],
    profiler_arguments=[
        ProfilerArgument(
            "--java-async-profiler-buildids",
            dest="java_async_profiler_buildids",
            action="store_true",
            help="Embed buildid+offset in async-profiler native frames."
            " The added buildid+offset can be resolved & symbolicated in the Performance Studio."
            " This is useful if debug symbols are unavailable for the relevant DSOs (libjvm, libc, ...).",
        ),
        ProfilerArgument(
            "--java-no-version-check",
            dest="java_version_check",
            action="store_false",
            help="Skip the JDK version check (that is done before invoking async-profiler)",
        ),
        ProfilerArgument(
            "--java-async-profiler-mode",
            dest="java_async_profiler_mode",
            choices=SUPPORTED_AP_MODES + ["auto"],
            default="auto",
            help="Select async-profiler's mode: 'cpu' (based on perf_events & fdtransfer), 'itimer' (no perf_events)"
            " or 'auto' (select 'cpu' if perf_events are available; otherwise 'itimer'). Defaults to '%(default)s'.",
        ),
        ProfilerArgument(
            "--java-async-profiler-safemode",
            dest="java_async_profiler_safemode",
            type=int,
            default=JAVA_ASYNC_PROFILER_DEFAULT_SAFEMODE,
            choices=range(0, 128),
            metavar="[0-127]",
            help="Controls the 'safemode' parameter passed to async-profiler. This is parameter denotes multiple"
            " bits that describe different stack recovery techniques which async-profiler uses (see StackRecovery"
            " enum in async-profiler's code, in profiler.cpp)."
            " Defaults to '%(default)s').",
        ),
        ProfilerArgument(
            "--java-async-profiler-args",
            dest="java_async_profiler_args",
            type=str,
            help="Additional arguments to pass directly to async-profiler (start & stop commands)",
        ),
        ProfilerArgument(
            "--java-safemode",
            dest="java_safemode",
            type=str,
            const=JAVA_SAFEMODE_ALL,
            nargs="?",
            default=",".join(JAVA_SAFEMODE_DEFAULT_OPTIONS),
            help="Sets the Java profiler safemode options. Default is: %(default)s.",
        ),
    ],
)
class JavaProfiler(ProcessProfilerBase):
    JDK_EXCLUSIONS = ["OpenJ9", "Zing"]
    # Major -> (min version, min build number of version)
    MINIMAL_SUPPORTED_VERSIONS = {
        7: (Version("7.76"), 4),
        8: (Version("8.72"), 15),
        11: (Version("11.0.2"), 7),
        12: (Version("12.0.1"), 12),
        14: (Version("14"), 33),
        15: (Version("15.0.1"), 9),
        16: (Version("16"), 36),
        17: (Version("17.0.1"), 12),
    }

    # extra timeout seconds to add to the duration itself.
    # once the timeout triggers, AP remains stopped, so if it triggers before we tried to stop
    # AP ourselves, we'll be in messed up state. hence, we add 30s which is enough.
    _AP_EXTRA_TIMEOUT_S = 30
    _JAVA_VERSION_TIMEOUT = 5

    def __init__(
        self,
        frequency: int,
        duration: int,
        stop_event: Event,
        storage_dir: str,
        java_async_profiler_buildids: bool,
        java_version_check: bool,
        java_async_profiler_mode: str,
        java_async_profiler_safemode: int,
        java_async_profiler_args: str,
        java_safemode: str,
        java_mode: str,
    ):
        assert java_mode == "ap", "Java profiler should not be initialized, wrong java_mode value given"
        super().__init__(frequency, duration, stop_event, storage_dir)

        self._interval = frequency_to_ap_interval(frequency)
        self._buildids = java_async_profiler_buildids
        # simple version check, and
        self._simple_version_check = java_version_check
        if not self._simple_version_check:
            logger.warning("Java version checks are disabled")
        self._init_ap_mode(java_async_profiler_mode)
        self._ap_safemode = java_async_profiler_safemode
        self._ap_args = java_async_profiler_args
        self._init_java_safemode(java_safemode)
        self._should_profile = True
        # if set, profiling is disabled due to this safemode reason.
        self._safemode_disable_reason: Optional[str] = None
        self._profiled_pids: Set[int] = set()
        self._pids_to_remove: Set[int] = set()
        self._kernel_messages_provider = get_kernel_messages_provider()
        self._enabled_proc_events = False
        self._ap_timeout = self._duration + self._AP_EXTRA_TIMEOUT_S

    def _init_ap_mode(self, ap_mode: str) -> None:
        if ap_mode == "auto":
            ap_mode = "cpu" if can_i_use_perf_events() else "itimer"
            logger.debug("Auto selected AP mode", ap_mode=ap_mode)

        assert ap_mode in SUPPORTED_AP_MODES, f"unexpected ap mode: {ap_mode}"
        self._mode = ap_mode

    def _init_java_safemode(self, java_safemode: str) -> None:
        if java_safemode == JAVA_SAFEMODE_ALL:
            self._java_safemode = JAVA_SAFEMODE_ALL_OPTIONS
        else:
            self._java_safemode = java_safemode.split(",") if java_safemode else []

        assert all(
            o in JAVA_SAFEMODE_ALL_OPTIONS for o in self._java_safemode
        ), f"unknown options given in Java safemode: {self._java_safemode!r}"

        if self._java_safemode:
            logger.debug("Java safemode enabled", safemode=self._java_safemode)

        if JavaSafemodeOptions.JAVA_EXTENDED_VERSION_CHECKS in self._java_safemode:
            assert self._simple_version_check, (
                "Java version checks are mandatory in"
                f" --java-safemode={JavaSafemodeOptions.JAVA_EXTENDED_VERSION_CHECKS}"
            )

    def _disable_profiling(self, cause: str):
        if self._safemode_disable_reason is None and cause in self._java_safemode:
            logger.warning("Java profiling has been disabled, will avoid profiling any new java processes", cause=cause)
            self._safemode_disable_reason = cause

    def _profiling_skipped_stack(self, reason: str, comm: str) -> StackToSampleCount:
        # return 1 sample, it will be scaled later in merge_profiles().
        # if --perf-mode=none mode is used, it will not, but we don't have anything logical to
        # do here in that case :/
        return Counter({f"{comm};[Profiling skipped: {reason}]": 1})

    def _is_jvm_type_supported(self, java_version_cmd_output: str) -> bool:
        return all(exclusion not in java_version_cmd_output for exclusion in self.JDK_EXCLUSIONS)

    def _is_jvm_version_supported(self, java_version_cmd_output: str) -> bool:
        try:
            jvm_version = parse_jvm_version(java_version_cmd_output)
            logger.info("Checking support for java version", jvm_version=jvm_version)
        except Exception:
            logger.exception("Failed to parse java -version output", java_version_cmd_output=java_version_cmd_output)
            return False

        if jvm_version.version.major not in self.MINIMAL_SUPPORTED_VERSIONS:
            logger.warning("Unsupported JVM version", jvm_version=repr(jvm_version))
            return False
        min_version, min_build = self.MINIMAL_SUPPORTED_VERSIONS[jvm_version.version.major]
        if jvm_version.version < min_version:
            logger.warning("Unsupported JVM version", jvm_version=repr(jvm_version))
            return False
        elif jvm_version.version == min_version:
            if jvm_version.build < min_build:
                logger.warning("Unsupported JVM version", jvm_version=repr(jvm_version))
                return False

        return True

    def _get_java_version(self, process: Process) -> str:
        nspid = ns.get_process_nspid(process.pid)

        # this has the benefit of working even if the Java binary was replaced, e.g due to an upgrade.
        # in that case, the libraries would have been replaced as well, and therefore we're actually checking
        # the version of the now installed Java, and not the running one.
        # but since this is used for the "JDK type" check, it's good enough - we don't expect that to change.
        # this whole check, however, is growing to be too complex, and we should consider other approaches
        # for it:
        # 1. purely in async-profiler - before calling any APIs that might harm blacklisted JDKs, we can
        #    check the JDK type in async-profiler itself.
        # 2. assume JDK type by the path, e.g the "java" Docker image has
        #    "/usr/lib/jvm/java-8-openjdk-amd64/jre/bin/java" which means "OpenJDK". needs to be checked for
        #    other JDK types.
        java_path = f"/proc/{nspid}/exe"

        java_version_cmd_output = None

        def _run_java_version() -> None:
            nonlocal java_version_cmd_output

            java_version_cmd_output = run_process(
                [
                    java_path,
                    "-version",
                ],
                stop_event=self._stop_event,
                timeout=self._JAVA_VERSION_TIMEOUT,
            )

        # doesn't work without changing PID NS as well (I'm getting ENOENT for libjli.so)
        run_in_ns(["pid", "mnt"], _run_java_version, process.pid)

        if java_version_cmd_output is None:
            raise Exception("Failed to get java version")

        # Version is printed to stderr
        return java_version_cmd_output.stderr.decode()

    def _check_jvm_type_supported(self, process: Process, java_version_output: str) -> bool:
        if not self._is_jvm_type_supported(java_version_output):
            logger.warning("Unsupported JVM type", java_version_output=java_version_output)
            return False

        return True

    def _is_jvm_profiling_supported(self, process: Process) -> bool:
        process_basename = os.path.basename(process.exe())
        if JavaSafemodeOptions.JAVA_EXTENDED_VERSION_CHECKS in self._java_safemode:
            # TODO we can get the "java" binary by extracting the java home from the libjvm path,
            # then check with that instead (if exe isn't java)
            if process_basename != "java":
                logger.warning(
                    "Non-java basenamed process, skipping... (disable "
                    f" --java-safemode={JavaSafemodeOptions.JAVA_EXTENDED_VERSION_CHECKS} to profile it anyway)",
                    pid=process.pid,
                    exe=process.exe(),
                )
                return False

            java_version_output = self._get_java_version(process)

            if not self._check_jvm_type_supported(process, java_version_output):
                return False

            if not self._is_jvm_version_supported(java_version_output):
                logger.warning(
                    "Process running unsupported Java version, skipping..."
                    f" (disable --java-safemode={JavaSafemodeOptions.JAVA_EXTENDED_VERSION_CHECKS}"
                    " to profile it anyway)",
                    pid=process.pid,
                    java_version_output=java_version_output,
                )
                return False
        else:
            if self._simple_version_check and process_basename == "java":
                java_version_output = self._get_java_version(process)
                if not self._check_jvm_type_supported(process, java_version_output):
                    return False

        return True

    def _check_async_profiler_loaded(self, process: Process) -> bool:
        if JavaSafemodeOptions.AP_LOADED_CHECK not in self._java_safemode:
            # don't care
            return False

        for mmap in process.memory_maps():
            if "libasyncProfiler.so" in mmap.path and not mmap.path.startswith(TEMPORARY_STORAGE_PATH):
                logger.warning(
                    "Non-gProfiler async-profiler is already loaded to the target process."
                    f" Disable --java-safemode={JavaSafemodeOptions.AP_LOADED_CHECK} to bypass this check.",
                    pid=process.pid,
                    ap_path=mmap.path,
                )
                return True

        return False

    def _profile_process(self, process: Process) -> Optional[StackToSampleCount]:
        comm = process_comm(process)

        if self._safemode_disable_reason is not None:
            return self._profiling_skipped_stack(f"disabled due to {self._safemode_disable_reason}", comm)

        if not self._is_jvm_profiling_supported(process):
            return self._profiling_skipped_stack("profiling this JVM is not supported", comm)

        if self._check_async_profiler_loaded(process):
            return self._profiling_skipped_stack("async-profiler is already loaded", comm)

        # track profiled PIDs only if proc_events are in use, otherwise there is no use in them.
        # TODO: it is possible to run in contexts where we're unable to use proc_events but are able to listen
        # on kernel messages. we can add another mechanism to track PIDs (such as, prune PIDs which have exited)
        # then use the kernel messages listener without proc_events.
        if self._enabled_proc_events:
            self._profiled_pids.add(process.pid)

        logger.info(f"Profiling process {process.pid} with async-profiler")
        with AsyncProfiledProcess(
            process, self._storage_dir, self._stop_event, self._buildids, self._mode, self._ap_safemode, self._ap_args
        ) as ap_proc:
            return self._profile_ap_process(ap_proc, comm)

    def _profile_ap_process(self, ap_proc: AsyncProfiledProcess, comm: str) -> Optional[StackToSampleCount]:
        started = ap_proc.start_async_profiler(self._interval, ap_timeout=self._ap_timeout)
        if not started:
            logger.info(f"Found async-profiler already started on {ap_proc.process.pid}, trying to stop it...")
            # stop, and try to start again. this might happen if AP & gProfiler go out of sync: for example,
            # gProfiler being stopped brutally, while AP keeps running. If gProfiler is later started again, it will
            # try to start AP again...
            # not using the "resume" action because I'm not sure it properly reconfigures all settings; while stop;start
            # surely does.
            ap_proc.stop_async_profiler(with_output=False)
            started = ap_proc.start_async_profiler(self._interval, second_try=True, ap_timeout=self._ap_timeout)
            if not started:
                raise Exception(
                    f"async-profiler is still running in {ap_proc.process.pid}, even after trying to stop it!"
                )

        try:
            wait_event(self._duration, self._stop_event, lambda: not is_process_running(ap_proc.process), interval=1)
        except TimeoutError:
            # Process still running. We will stop the profiler in finally block.
            pass
        else:
            # Process terminated, was it due to an error?
            self._check_hotspot_error(ap_proc)
            logger.debug(f"Profiled process {ap_proc.process.pid} exited before stopping async-profiler")
            # fall-through - try to read the output, since async-profiler writes it upon JVM exit.
        finally:
            if is_process_running(ap_proc.process):
                ap_proc.stop_async_profiler(True)

        output = ap_proc.read_output()
        if output is None:
            logger.warning(f"Profiled process {ap_proc.process.pid} exited before reading the output")
            return None
        else:
            logger.info(f"Finished profiling process {ap_proc.process.pid}")
            return parse_one_collapsed(output, comm)

    def _check_hotspot_error(self, ap_proc):
        pid = ap_proc.process.pid
        error_file = ap_proc.locate_hotspot_error_file()
        if not error_file:
            logger.debug(f"No Hotspot error log for pid {pid}")
            return

        contents = open(error_file).read()
        m = VM_INFO_REGEX.search(contents)
        vm_info = m[1] if m else ""
        m = SIGINFO_REGEX.search(contents)
        siginfo = m[1] if m else ""
        m = NATIVE_FRAMES_REGEX.search(contents)
        native_frames = m[1] if m else ""
        m = CONTAINER_INFO_REGEX.search(contents)
        container_info = m[1] if m else ""
        logger.warning(
            f"Found Hotspot error log for pid {pid} at {error_file}:\n"
            f"VM info: {vm_info}\n"
            f"siginfo: {siginfo}\n"
            f"native frames:\n{native_frames}\n"
            f"container info:\n{container_info}"
        )

        self._disable_profiling(JavaSafemodeOptions.HSERR)

    def _select_processes_to_profile(self) -> List[Process]:
        if self._safemode_disable_reason is not None:
            logger.debug("Java profiling has been disabled, skipping profiling of all java processes")
            # continue - _profile_process will return an appropriate error for each process selected for
            # profiling.
        return pgrep_maps(r"^.+/libjvm\.so$")

    def start(self) -> None:
        super().start()
        try:
            # needs to run in init net NS - see netlink_kernel_create() call on init_net in cn_init().
            run_in_ns(["net"], lambda: proc_events.register_exit_callback(self._proc_exit_callback), 1)
        except Exception:
            logger.warning("Failed to enable proc_events listener for exited Java processes", exc_info=True)
        else:
            self._enabled_proc_events = True

    def stop(self) -> None:
        if self._enabled_proc_events:
            proc_events.unregister_exit_callback(self._proc_exit_callback)
            self._enabled_proc_events = False
        super().stop()

    def _proc_exit_callback(self, tid: int, pid: int, exit_code: int):
        # Notice that we only check the exit code of the main thread here.
        # It's assumed that an error in any of the Java threads will be reflected in the exit code of the main thread.
        if tid in self._profiled_pids:
            self._pids_to_remove.add(tid)

            signo = java_exit_code_to_signo(exit_code)
            if signo is None:
                # not a signal, do not report
                return

            logger.warning("async-profiled Java process exited with signal", pid=tid, signal=signo)

            if is_java_fatal_signal(signo):
                self._disable_profiling(JavaSafemodeOptions.PROFILED_SIGNALED)

    def _handle_kernel_messages(self, messages):
        for message in messages:
            _, _, text = message
            oom_entry = get_oom_entry(text)
            if oom_entry and oom_entry.pid in self._profiled_pids:
                logger.warning("Profiled Java process OOM", oom=json.dumps(oom_entry._asdict()))
                self._disable_profiling(JavaSafemodeOptions.PROFILED_OOM)
                continue

            signal_entry = get_signal_entry(text)
            if signal_entry is not None and signal_entry.pid in self._profiled_pids:
                logger.warning("Profiled Java process fatally signaled", signal=json.dumps(signal_entry._asdict()))
                self._disable_profiling(JavaSafemodeOptions.PROFILED_SIGNALED)
                continue

            # paranoia - in safemode, stop Java profiling upon any OOM / fatal-signal / occurrence of a profiled
            # PID in a kernel message.
            if oom_entry is not None:
                logger.warning("General OOM", oom=json.dumps(oom_entry._asdict()))
                self._disable_profiling(JavaSafemodeOptions.GENERAL_OOM)
            elif signal_entry is not None:
                logger.warning("General signal", signal=json.dumps(signal_entry._asdict()))
                self._disable_profiling(JavaSafemodeOptions.GENERAL_SIGNALED)
            elif any(str(p) in text for p in self._profiled_pids):
                logger.warning("Profiled PID shows in kernel message line", line=text)
                self._disable_profiling(JavaSafemodeOptions.PID_IN_KERNEL_MESSAGES)

    def _handle_new_kernel_messages(self):
        try:
            messages = list(self._kernel_messages_provider.iter_new_messages())
        except Exception:
            logger.exception("Error iterating new kernel messages")
        else:
            self._handle_kernel_messages(messages)

    def snapshot(self) -> ProcessToStackSampleCounters:
        try:
            return super().snapshot()
        finally:
            self._handle_new_kernel_messages()
            self._profiled_pids -= self._pids_to_remove
            self._pids_to_remove.clear()<|MERGE_RESOLUTION|>--- conflicted
+++ resolved
@@ -43,12 +43,7 @@
 from gprofiler.profilers.registry import ProfilerArgument, register_profiler
 from gprofiler.utils import (
     TEMPORARY_STORAGE_PATH,
-<<<<<<< HEAD
     can_i_use_perf_events,
-    get_process_nspid,
-    is_process_running,
-=======
->>>>>>> 2e412c0f
     pgrep_maps,
     process_comm,
     remove_path,
@@ -99,11 +94,9 @@
     JavaSafemodeOptions.HSERR.value,
 ]
 
-<<<<<<< HEAD
+JAVA_ASYNC_PROFILER_DEFAULT_SAFEMODE = 0  # all off
+
 SUPPORTED_AP_MODES = ["cpu", "itimer"]
-=======
-JAVA_ASYNC_PROFILER_DEFAULT_SAFEMODE = 0  # all off
->>>>>>> 2e412c0f
 
 
 class JattachException(CalledProcessError):
