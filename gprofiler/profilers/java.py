#
# Copyright (c) Granulate. All rights reserved.
# Licensed under the AGPL3 License. See LICENSE.md in the project root for license information.
#
import errno
import functools
import json
import os
import re
import shutil
from collections import Counter
from enum import Enum
from itertools import dropwhile
from pathlib import Path
from threading import Event
from typing import List, Optional, Set

import psutil
from granulate_utils.java import (
    CONTAINER_INFO_REGEX,
    NATIVE_FRAMES_REGEX,
    SIGINFO_REGEX,
    VM_INFO_REGEX,
    is_java_fatal_signal,
    java_exit_code_to_signo,
    locate_hotspot_error_file,
)
from granulate_utils.linux import proc_events, ns
from granulate_utils.linux.ns import get_proc_root_path, resolve_proc_root_links, run_in_ns
from granulate_utils.linux.oom import get_oom_entry
from granulate_utils.linux.signals import get_signal_entry
from packaging.version import Version
from psutil import Process

from gprofiler.exceptions import CalledProcessError
from gprofiler.gprofiler_types import ProcessToStackSampleCounters, StackToSampleCount
from gprofiler.kernel_messages import get_kernel_messages_provider
from gprofiler.log import get_logger_adapter
from gprofiler.merge import parse_one_collapsed
from gprofiler.profilers.profiler_base import ProcessProfilerBase
from gprofiler.profilers.registry import ProfilerArgument, register_profiler
from gprofiler.utils import (
    TEMPORARY_STORAGE_PATH,
    is_process_running,
    pgrep_maps,
    process_comm,
    remove_path,
    remove_prefix,
    resource_path,
    run_process,
    touch_path,
    wait_event,
)

logger = get_logger_adapter(__name__)


JAVA_SAFEMODE_ALL = "all"  # magic value for *all* options from JavaSafemodeOptions


class JavaSafemodeOptions(str, Enum):
    # a profiled process was OOM-killed and we saw it in the kernel log
    PROFILED_OOM = "profiled-oom"
    # a profiled process was signaled:
    # * fatally signaled and we saw it in the kernel log
    # * we saw an exit code of signal in a proc_events event.
    PROFILED_SIGNALED = "profiled-signaled"
    # hs_err file was written for a profiled process
    HSERR = "hserr"
    # a process was OOM-killed and we saw it in the kernel log
    GENERAL_OOM = "general-oom"
    # a process was fatally signaled and we saw it in the kernel log
    GENERAL_SIGNALED = "general-signaled"
    # we saw the PID of a profiled process in the kernel logs
    PID_IN_KERNEL_MESSAGES = "pid-in-kernel-messages"
    # employ extended version checks before deciding to profile
    JAVA_EXTENDED_VERSION_CHECKS = "java-extended-version-checks"
    # refuse profiling if async-profiler is already loaded (and not by gProfiler)
    # in the target process
    AP_LOADED_CHECK = "ap-loaded-check"


JAVA_SAFEMODE_ALL_OPTIONS = [o.value for o in JavaSafemodeOptions]
JAVA_SAFEMODE_DEFAULT_OPTIONS = [
    JavaSafemodeOptions.PROFILED_OOM.value,
    JavaSafemodeOptions.PROFILED_SIGNALED.value,
    JavaSafemodeOptions.HSERR.value,
]


class JattachException(CalledProcessError):
    def __init__(self, returncode, cmd, stdout, stderr, target_pid: int, ap_log: str):
        super().__init__(returncode, cmd, stdout, stderr)
        self._target_pid = target_pid
        self._ap_log = ap_log

    def __str__(self):
        ap_log = self._ap_log.strip()
        if not ap_log:
            ap_log = "(empty)"
        return super().__str__() + f"\nJava PID: {self._target_pid}\nasync-profiler log:\n{ap_log}"

    def get_ap_log(self) -> str:
        return self._ap_log


@functools.lru_cache(maxsize=1)
def jattach_path() -> str:
    return resource_path("java/jattach")


@functools.lru_cache(maxsize=1)
def fdtransfer_path() -> str:
    return resource_path("java/fdtransfer")


@functools.lru_cache(maxsize=1)
def get_ap_version() -> str:
    return Path(resource_path("java/async-profiler-version")).read_text()


class AsyncProfiledProcess:
    """
    Represents a process profiled with async-profiler.
    """

    FORMAT_PARAMS = "ann,sig"
    OUTPUT_FORMAT = "collapsed"
    OUTPUTS_MODE = 0o622  # readable by root, writable by all

    # timeouts in seconds
    _FDTRANSFER_TIMEOUT = 3
    _START_AP_TIMEOUT = 3
    _STOP_AP_TIMEOUT = 10  # longer as it does more work

    def __init__(
        self,
        process: Process,
        storage_dir: str,
        stop_event: Event,
        buildids: bool,
        mode: str,
        ap_safemode: int,
        ap_args: str,
    ):
        self.process = process
        self._stop_event = stop_event
        # access the process' root via its topmost parent/ancestor which uses the same mount namespace.
        # this allows us to access the files after the process exits:
        # * for processes that run in host mount NS - their ancestor is always available (it's going to be PID 1)
        # * for processes that run in a container, and the container remains running after they exit - hence, the
        #   ancestor is still alive.
        # there is a hidden assumption here that neither the ancestor nor the process will change their mount
        # namespace. I think it's okay to assume that.
        self._process_root = get_proc_root_path(process)
        self._cmdline = process.cmdline()
        self._cwd = process.cwd()
        self._nspid = ns.get_process_nspid(self.process.pid)

        # not using storage_dir for AP itself on purpose: this path should remain constant for the lifetime
        # of the target process, so AP is loaded exactly once (if we have multiple paths, AP can be loaded
        # multiple times into the process)
        # without depending on storage_dir here, we maintain the same path even if gProfiler is re-run,
        # because storage_dir changes between runs.
        # we embed the async-profiler version in the path, so future gprofiler versions which use another version
        # of AP case use it (will be loaded as a different DSO)
        self._ap_dir = os.path.join(
            TEMPORARY_STORAGE_PATH,
            f"async-profiler-{get_ap_version()}",
            "musl" if self._is_musl() else "glibc",
        )
        self._ap_dir_host = resolve_proc_root_links(self._process_root, self._ap_dir)

        self._libap_path_host = os.path.join(self._ap_dir_host, "libasyncProfiler.so")
        self._libap_path_process = remove_prefix(self._libap_path_host, self._process_root)

        # for other purposes - we can use storage_dir.
        self._storage_dir = storage_dir
        self._storage_dir_host = resolve_proc_root_links(self._process_root, self._storage_dir)

        self._output_path_host = os.path.join(self._storage_dir_host, f"async-profiler-{self.process.pid}.output")
        self._output_path_process = remove_prefix(self._output_path_host, self._process_root)
        self._log_path_host = os.path.join(self._storage_dir_host, f"async-profiler-{self.process.pid}.log")
        self._log_path_process = remove_prefix(self._log_path_host, self._process_root)

        self._buildids = buildids
        assert mode in ("cpu", "itimer"), f"unexpected mode: {mode}"
        self._mode = mode
        self._ap_safemode = ap_safemode
        self._ap_args = ap_args

    def __enter__(self):
        os.makedirs(self._ap_dir_host, 0o755, exist_ok=True)
        os.makedirs(self._storage_dir_host, 0o755, exist_ok=True)

        self._check_disk_requirements()

        # make out & log paths writable for all, so target process can write to them.
        # see comment on TemporaryDirectoryWithMode in GProfiler.__init__.
        touch_path(self._output_path_host, self.OUTPUTS_MODE)
        self._recreate_log()
        # copy libasyncProfiler.so if needed
        if not os.path.exists(self._libap_path_host):
            self._copy_libap()

        return self

    def __exit__(self, exc_type, exc_val, exc_tb):
        # ignore_errors because we are deleting paths via /proc/pid/root - and the pid
        # we're using might have gone down already.
        # remove them as best effort.
        remove_path(self._output_path_host, missing_ok=True)
        remove_path(self._log_path_host, missing_ok=True)

    def _existing_realpath(self, path: str) -> Optional[str]:
        """
        Return path relative to process working directory if it exists. Otherwise return None.
        """
        if not path.startswith("/"):
            # relative path
            path = f"{self._cwd}/{path}"
        path = resolve_proc_root_links(self._process_root, path)
        return path if os.path.exists(path) else None

    def locate_hotspot_error_file(self) -> Optional[str]:
        for path in locate_hotspot_error_file(self._nspid, self._cmdline):
            realpath = self._existing_realpath(path)
            if realpath is not None:
                return realpath
        return None

    @functools.lru_cache(maxsize=1)
    def _is_musl(self) -> bool:
        # Is target process musl-based?
        return any("ld-musl" in m.path for m in self.process.memory_maps())

    def _copy_libap(self) -> None:
        # copy *is* racy with respect to other processes running in the same namespace, because they all use
        # the same directory for libasyncProfiler.so, as we don't want to create too many copies of it that
        # will waste disk space.
        # my attempt here is to produce a race-free way of ensuring libasyncProfiler.so was fully copied
        # to a *single* path, per namespace.
        # newer kernels (>3.15 for ext4) have the renameat2 syscall, with RENAME_NOREPLACE, which lets you
        # atomically move a file without replacing if the target already exists.
        # this function operates similarly on directories. if you rename(dir_a, dir_b) then dir_b is replaced
        # with dir_a iff it's empty. this gives us the same semantics.
        # so, we create a temporary directory on the same filesystem (so move is atomic) in a race-free way
        # by including the PID in its name; then we move it.
        # TODO: if we ever move away from the multithreaded model, we can get rid of this complexity
        # by ensuring a known order of execution.
        ap_dir_host_tmp = f"{self._ap_dir_host}.{self.process.pid}"
        os.makedirs(ap_dir_host_tmp)
        libap_tmp = os.path.join(ap_dir_host_tmp, "libasyncProfiler.so")
        shutil.copy(
            resource_path(os.path.join("java", "musl" if self._is_musl() else "glibc", "libasyncProfiler.so")),
            libap_tmp,
        )
        os.chmod(libap_tmp, 0o755)  # make it accessible for all; needed with PyInstaller, which extracts files as 0700
        try:
            os.rename(ap_dir_host_tmp, self._ap_dir_host)
        except OSError as e:
            if e.errno == errno.ENOTEMPTY:
                # remove our copy
                shutil.rmtree(ap_dir_host_tmp)
                # it should have been created by somene else.
                assert os.path.exists(self._libap_path_host)
            else:
                raise

    def _recreate_log(self) -> None:
        touch_path(self._log_path_host, self.OUTPUTS_MODE)

    def _check_disk_requirements(self) -> None:
        """
        Avoid running if disk space is low, so we don't reach out-of-disk space situation because of profiling data.
        """
        free_disk = psutil.disk_usage(self._storage_dir_host).free
        required = 250 * 1024
        if free_disk < required:
            raise Exception(
                f"Not enough free disk space: {free_disk}kb left, {250 * 1024}kb"
                f" required (on path: {self._output_path_host!r}"
            )

    def _get_base_cmd(self) -> List[str]:
        return [
            jattach_path(),
            str(self.process.pid),
            "load",
            self._libap_path_process,
            "true",
        ]

    def _get_extra_ap_args(self) -> str:
        return f",{self._ap_args}" if self._ap_args else ""

    def _get_start_cmd(self, interval: int) -> List[str]:
        return self._get_base_cmd() + [
            f"start,event={self._mode},file={self._output_path_process},"
            f"{self.OUTPUT_FORMAT},{self.FORMAT_PARAMS},interval={interval},"
            f"log={self._log_path_process}{',buildids' if self._buildids else ''}"
            f"{',fdtransfer' if self._mode == 'cpu' else ''}"
            f",safemode={self._ap_safemode}{self._get_extra_ap_args()}"
        ]

    def _get_stop_cmd(self, with_output: bool) -> List[str]:
        ap_params = ["stop"]
        if with_output:
            ap_params.append(f"file={self._output_path_process}")
            ap_params.append(self.OUTPUT_FORMAT)
            ap_params.append(self.FORMAT_PARAMS)
        ap_params.append(f"log={self._log_path_process}")
        return self._get_base_cmd() + [",".join(ap_params) + self._get_extra_ap_args()]

    def _run_async_profiler(self, cmd: List[str], timeout: int) -> None:
        try:
            # kill jattach with SIGTERM if it hangs. it will go down
            run_process(cmd, stop_event=self._stop_event, timeout=timeout, kill_signal=signal.SIGTERM)
        except CalledProcessError as e:
            if os.path.exists(self._log_path_host):
                log = Path(self._log_path_host)
                ap_log = log.read_text()
                # clean immediately so we don't mix log messages from multiple invocations.
                # this is also what AP's profiler.sh does.
                log.unlink()
                self._recreate_log()
            else:
                ap_log = "(log file doesn't exist)"

            raise JattachException(e.returncode, e.cmd, e.stdout, e.stderr, self.process.pid, ap_log) from None

    def _run_fdtransfer(self) -> None:
        """
        Start fdtransfer; it will fork & exit once ready, so we can continue with jattach.
        """
        run_process(
            [fdtransfer_path(), str(self.process.pid)],
            stop_event=self._stop_event,
            timeout=self._FDTRANSFER_TIMEOUT,
            communicate=False,
        )

    def start_async_profiler(self, interval: int, second_try: bool = False) -> bool:
        """
        Returns True if profiling was started; False if it was already started.
        """
        if self._mode == "cpu" and not second_try:
            self._run_fdtransfer()

        start_cmd = self._get_start_cmd(interval)
        try:
            self._run_async_profiler(start_cmd, timeout=self._START_AP_TIMEOUT)
            return True
        except JattachException as e:
            is_loaded = f" {self._libap_path_process}\n" in Path(f"/proc/{self.process.pid}/maps").read_text()
            if is_loaded:
                if (
                    e.returncode == 200  # 200 == AP's COMMAND_ERROR
                    and e.get_ap_log() == "[ERROR] Profiler already started\n"
                ):
                    # profiler was already running
                    return False

            logger.warning(f"async-profiler DSO was{'' if is_loaded else ' not'} loaded into {self.process.pid}")
            raise

    def stop_async_profiler(self, with_output: bool) -> None:
        self._run_async_profiler(self._get_stop_cmd(with_output), timeout=self._STOP_AP_TIMEOUT)

    def read_output(self) -> Optional[str]:
        try:
            return Path(self._output_path_host).read_text()
        except FileNotFoundError:
            # perhaps it has exited?
            if not is_process_running(self.process):
                return None
            raise


class JvmVersion:
    def __init__(self, version: Version, build: int, name: str):
        self.version = version
        self.build = build
        self.name = name

    def __repr__(self):
        return f"JvmVersion({self.version}, {self.build!r}, {self.name!r})"


# Parse java version information from "java -version" output
def parse_jvm_version(version_string: str) -> JvmVersion:
    # Example java -version output:
    #   openjdk version "1.8.0_265"
    #   OpenJDK Runtime Environment (AdoptOpenJDK)(build 1.8.0_265-b01)
    #   OpenJDK 64-Bit Server VM (AdoptOpenJDK)(build 25.265-b01, mixed mode)
    # We are taking the version from the first line, and the build number and vm name from the last line

    lines = version_string.splitlines()

    # the version always starts with "openjdk version" or "java version". strip all lines
    # before that.
    lines = list(dropwhile(lambda l: not ("openjdk version" in l or "java version" in l), lines))

    # version is always in quotes
    _, version_str, _ = lines[0].split('"')
    build_str = lines[2].split("(build ")[1]
    assert "," in build_str, f"Didn't find comma in build information: {build_str!r}"
    # Extra information we don't care about is placed after a comma
    build_str = build_str[: build_str.find(",")]

    if version_str.endswith("-internal") or version_str.endswith("-ea"):
        # strip the "internal" or "early access" suffixes
        version_str = version_str.rsplit("-")[0]

    version_list = version_str.split(".")
    if version_list[0] == "1":
        # For java 8 and prior, versioning looks like
        # 1.<major>.0_<minor>-b<build_number>
        # For example 1.8.0_242-b12 means 8.242 with build number 12
        assert len(version_list) == 3, f"Unexpected number of elements for old-style java version: {version_list!r}"
        assert "_" in version_list[-1], f"Did not find expected underscore in old-style java version: {version_list!r}"
        major = version_list[1]
        minor = version_list[-1].split("_")[-1]
        version = Version(f"{major}.{minor}")
        assert (
            build_str[-4:-2] == "-b"
        ), f"Did not find expected build number prefix in old-style java version: {build_str!r}"
        build = int(build_str[-2:])
    else:
        # Since java 9 versioning became more normal, and looks like
        # <version>+<build_number>
        # For example, 11.0.11+9
        version = Version(version_str)
        assert "+" in build_str, f"Did not find expected build number prefix in new-style java version: {build_str!r}"
        # The goal of the regex here is to read the build number until a non-digit character is encountered,
        # since additional information can be appended after it, such as the platform name
        matched = re.match(r"\d+", build_str[build_str.find("+") + 1 :])
        assert matched, f"Unexpected build number format in new-style java version: {build_str!r}"
        build = int(matched[0])

    # There is no real format here, just use the entire description string
    vm_name = lines[2].split("(build")[0].strip()
    return JvmVersion(version, build, vm_name)


@register_profiler(
    "Java",
    possible_modes=["ap", "disabled"],
    default_mode="ap",
    supported_archs=["x86_64", "aarch64"],
    profiler_arguments=[
        ProfilerArgument(
            "--java-async-profiler-buildids",
            dest="java_async_profiler_buildids",
            action="store_true",
            help="Embed buildid+offset in async-profiler native frames."
            " The added buildid+offset can be resolved & symbolicated in the Performance Studio."
            " This is useful if debug symbols are unavailable for the relevant DSOs (libjvm, libc, ...).",
        ),
        ProfilerArgument(
            "--java-no-version-check",
            dest="java_version_check",
            action="store_false",
            help="Skip the JDK version check (that is done before invoking async-profiler)",
        ),
        ProfilerArgument(
            "--java-async-profiler-mode",
            dest="java_async_profiler_mode",
            choices=["cpu", "itimer"],
            default="itimer",
            help="Select async-profiler's mode: 'cpu' (based on perf_events & fdtransfer) or 'itimer' (no perf_events)."
            " Defaults to '%(default)s'.",
        ),
        ProfilerArgument(
            "--java-async-profiler-safemode",
            dest="java_async_profiler_safemode",
            type=int,
            default=0,
            choices=range(0, 128),
            metavar="[0-127]",
            help="Controls the 'safemode' parameter passed to async-profiler. This is parameter denotes multiple"
            " bits that describe different stack recovery techniques which async-profiler uses (see StackRecovery"
            " enum in async-profiler's code, in profiler.cpp)."
            " Defaults to '%(default)s').",
        ),
        ProfilerArgument(
            "--java-async-profiler-args",
            dest="java_async_profiler_args",
            type=str,
            help="Additional arguments to pass directly to async-profiler (start & stop commands)",
        ),
        ProfilerArgument(
            "--java-safemode",
            dest="java_safemode",
            type=str,
            const=JAVA_SAFEMODE_ALL,
            nargs="?",
            default=",".join(JAVA_SAFEMODE_DEFAULT_OPTIONS),
            help="Sets the Java profiler safemode options. Default is: %(default)s.",
        ),
    ],
)
class JavaProfiler(ProcessProfilerBase):
    JDK_EXCLUSIONS = ["OpenJ9", "Zing"]
    # Major -> (min version, min build number of version)
    MINIMAL_SUPPORTED_VERSIONS = {
        7: (Version("7.76"), 4),
        8: (Version("8.72"), 15),
        11: (Version("11.0.2"), 7),
        12: (Version("12.0.1"), 12),
        14: (Version("14"), 33),
        15: (Version("15.0.1"), 9),
        16: (Version("16"), 36),
        17: (Version("17.0.1"), 12),
    }

<<<<<<< HEAD
    _new_perf_event_mlock_kb = 8192

    _JAVA_VERSION_TIMEOUT = 5

=======
>>>>>>> 46836730
    def __init__(
        self,
        frequency: int,
        duration: int,
        stop_event: Event,
        storage_dir: str,
        java_async_profiler_buildids: bool,
        java_version_check: bool,
        java_async_profiler_mode: str,
        java_async_profiler_safemode: int,
        java_async_profiler_args: str,
        java_safemode: str,
        java_mode: str,
    ):
        assert java_mode == "ap", "Java profiler should not be initialized, wrong java_mode value given"
        super().__init__(frequency, duration, stop_event, storage_dir)

        # async-profiler accepts interval between samples (nanoseconds)
        self._interval = int((1 / frequency) * 1000_000_000)
        self._buildids = java_async_profiler_buildids
        # simple version check, and
        self._simple_version_check = java_version_check
        if not self._simple_version_check:
            logger.warning("Java version checks are disabled")
        self._mode = java_async_profiler_mode
        self._ap_safemode = java_async_profiler_safemode
        self._ap_args = java_async_profiler_args
        self._init_java_safemode(java_safemode)
        self._should_profile = True
        # if set, profiling is disabled due to this safemode reason.
        self._safemode_disable_reason: Optional[str] = None
        self._profiled_pids: Set[int] = set()
        self._pids_to_remove: Set[int] = set()
        self._kernel_messages_provider = get_kernel_messages_provider()
        self._enabled_proc_events = False

    def _init_java_safemode(self, java_safemode: str) -> None:
        if java_safemode == JAVA_SAFEMODE_ALL:
            self._java_safemode = JAVA_SAFEMODE_ALL_OPTIONS
        else:
            self._java_safemode = java_safemode.split(",") if java_safemode else []

        assert all(
            o in JAVA_SAFEMODE_ALL_OPTIONS for o in self._java_safemode
        ), f"unknown options given in Java safemode: {self._java_safemode!r}"

        if self._java_safemode:
            logger.debug("Java safemode enabled", safemode=self._java_safemode)

        if JavaSafemodeOptions.JAVA_EXTENDED_VERSION_CHECKS in self._java_safemode:
            assert self._simple_version_check, (
                "Java version checks are mandatory in"
                f" --java-safemode={JavaSafemodeOptions.JAVA_EXTENDED_VERSION_CHECKS}"
            )

        if java_safemode == JAVA_SAFEMODE_ALL:
            assert (
                self._ap_safemode == 127
            ), f"async-profiler safemode must be set to 127 in --java-safemode={JAVA_SAFEMODE_ALL} (or --java-safemode)"

    def _disable_profiling(self, cause: str):
        if self._safemode_disable_reason is None and cause in self._java_safemode:
            logger.warning("Java profiling has been disabled, will avoid profiling any new java processes", cause=cause)
            self._safemode_disable_reason = cause

    def _profiling_skipped_stack(self, reason: str, comm: str) -> StackToSampleCount:
        # return 1 sample, it will be scaled later in merge_profiles().
        # if --perf-mode=none mode is used, it will not, but we don't have anything logical to
        # do here in that case :/
        return Counter({f"{comm};[Profiling skipped: {reason}]": 1})

    def _is_jvm_type_supported(self, java_version_cmd_output: str) -> bool:
        return all(exclusion not in java_version_cmd_output for exclusion in self.JDK_EXCLUSIONS)

    def _is_jvm_version_supported(self, java_version_cmd_output: str) -> bool:
        try:
            jvm_version = parse_jvm_version(java_version_cmd_output)
            logger.info("Checking support for java version", jvm_version=jvm_version)
        except Exception:
            logger.exception("Failed to parse java -version output", java_version_cmd_output=java_version_cmd_output)
            return False

        if jvm_version.version.major not in self.MINIMAL_SUPPORTED_VERSIONS:
            logger.warning("Unsupported JVM version", jvm_version=repr(jvm_version))
            return False
        min_version, min_build = self.MINIMAL_SUPPORTED_VERSIONS[jvm_version.version.major]
        if jvm_version.version < min_version:
            logger.warning("Unsupported JVM version", jvm_version=repr(jvm_version))
            return False
        elif jvm_version.version == min_version:
            if jvm_version.build < min_build:
                logger.warning("Unsupported JVM version", jvm_version=repr(jvm_version))
                return False

        return True

<<<<<<< HEAD
    def _get_java_version(self, process: Process) -> str:
        nspid = get_process_nspid(process.pid)
        if nspid is not None:
            # this has the benefit of working even if the Java binary was replaced, e.g due to an upgrade.
            # in that case, the libraries would have been replaced as well, and therefore we're actually checking
            # the version of the now installed Java, and not the running one.
            # but since this is used for the "JDK type" check, it's good enough - we don't expect that to change.
            # this whole check, however, is growing to be too complex, and we should consider other approaches
            # for it:
            # 1. purely in async-profiler - before calling any APIs that might harm blacklisted JDKs, we can
            #    check the JDK type in async-profiler itself.
            # 2. assume JDK type by the path, e.g the "java" Docker image has
            #    "/usr/lib/jvm/java-8-openjdk-amd64/jre/bin/java" which means "OpenJDK". needs to be checked for
            #    other JDK types.
            java_path = f"/proc/{nspid}/exe"
        else:
            # TODO fix get_process_nspid() for all cases.
            java_path = os.readlink(f"/proc/{process.pid}/exe")
=======
    @staticmethod
    def _get_java_version(process: Process) -> str:
        nspid = ns.get_process_nspid(process.pid)

        # this has the benefit of working even if the Java binary was replaced, e.g due to an upgrade.
        # in that case, the libraries would have been replaced as well, and therefore we're actually checking
        # the version of the now installed Java, and not the running one.
        # but since this is used for the "JDK type" check, it's good enough - we don't expect that to change.
        # this whole check, however, is growing to be too complex, and we should consider other approaches
        # for it:
        # 1. purely in async-profiler - before calling any APIs that might harm blacklisted JDKs, we can
        #    check the JDK type in async-profiler itself.
        # 2. assume JDK type by the path, e.g the "java" Docker image has
        #    "/usr/lib/jvm/java-8-openjdk-amd64/jre/bin/java" which means "OpenJDK". needs to be checked for
        #    other JDK types.
        java_path = f"/proc/{nspid}/exe"
>>>>>>> 46836730

        java_version_cmd_output = None

        def _run_java_version() -> None:
            nonlocal java_version_cmd_output

            java_version_cmd_output = run_process(
                [
                    java_path,
                    "-version",
                ],
                stop_event=self._stop_event,
                timeout=self._JAVA_VERSION_TIMEOUT,
            )

        # doesn't work without changing PID NS as well (I'm getting ENOENT for libjli.so)
        run_in_ns(["pid", "mnt"], _run_java_version, process.pid)

        if java_version_cmd_output is None:
            raise Exception("Failed to get java version")

        # Version is printed to stderr
        return java_version_cmd_output.stderr.decode()

    def _check_jvm_type_supported(self, process: Process, java_version_output: str) -> bool:
        if not self._is_jvm_type_supported(java_version_output):
            logger.warning("Unsupported JVM type", java_version_output=java_version_output)
            return False

        return True

    def _is_jvm_profiling_supported(self, process: Process) -> bool:
        process_basename = os.path.basename(process.exe())
        if JavaSafemodeOptions.JAVA_EXTENDED_VERSION_CHECKS in self._java_safemode:
            # TODO we can get the "java" binary by extracting the java home from the libjvm path,
            # then check with that instead (if exe isn't java)
            if process_basename != "java":
                logger.warning(
                    "Non-java basenamed process, skipping... (disable "
                    f" --java-safemode={JavaSafemodeOptions.JAVA_EXTENDED_VERSION_CHECKS} to profile it anyway)",
                    pid=process.pid,
                    exe=process.exe(),
                )
                return False

            java_version_output = self._get_java_version(process)

            if not self._check_jvm_type_supported(process, java_version_output):
                return False

            if not self._is_jvm_version_supported(java_version_output):
                logger.warning(
                    "Process running unsupported Java version, skipping..."
                    f" (disable --java-safemode={JavaSafemodeOptions.JAVA_EXTENDED_VERSION_CHECKS}"
                    " to profile it anyway)",
                    pid=process.pid,
                    java_version_output=java_version_output,
                )
                return False
        else:
            if self._simple_version_check and process_basename == "java":
                java_version_output = self._get_java_version(process)
                if not self._check_jvm_type_supported(process, java_version_output):
                    return False

        return True

    def _check_async_profiler_loaded(self, process: Process) -> bool:
        if JavaSafemodeOptions.AP_LOADED_CHECK not in self._java_safemode:
            # don't care
            return False

        for mmap in process.memory_maps():
            if "libasyncProfiler.so" in mmap.path and not mmap.path.startswith(TEMPORARY_STORAGE_PATH):
                logger.warning(
                    "Non-gProfiler async-profiler is already loaded to the target process."
                    f" Disable --java-safemode={JavaSafemodeOptions.AP_LOADED_CHECK} to bypass this check.",
                    pid=process.pid,
                    ap_path=mmap.path,
                )
                return True

        return False

    def _profile_process(self, process: Process) -> Optional[StackToSampleCount]:
        comm = process_comm(process)

        if self._safemode_disable_reason is not None:
            return self._profiling_skipped_stack(f"disabled due to {self._safemode_disable_reason}", comm)

        if not self._is_jvm_profiling_supported(process):
            return self._profiling_skipped_stack("profiling this JVM is not supported", comm)

        if self._check_async_profiler_loaded(process):
            return self._profiling_skipped_stack("async-profiler is already loaded", comm)

        # track profiled PIDs only if proc_events are in use, otherwise there is no use in them.
        # TODO: it is possible to run in contexts where we're unable to use proc_events but are able to listen
        # on kernel messages. we can add another mechanism to track PIDs (such as, prune PIDs which have exited)
        # then use the kernel messages listener without proc_events.
        if self._enabled_proc_events:
            self._profiled_pids.add(process.pid)

        logger.info(f"Profiling process {process.pid} with async-profiler")
        with AsyncProfiledProcess(
<<<<<<< HEAD
            process, self._storage_dir, self._stop_event, self._buildids, self._mode, self._ap_safemode
        ) as ap_proc:
            return self._profile_ap_process(ap_proc)
=======
            process, self._storage_dir, self._buildids, self._mode, self._ap_safemode, self._ap_args
        ) as ap_proc:
            return self._profile_ap_process(ap_proc, comm)
>>>>>>> 46836730

    def _profile_ap_process(self, ap_proc: AsyncProfiledProcess, comm: str) -> Optional[StackToSampleCount]:
        started = ap_proc.start_async_profiler(self._interval)
        if not started:
            logger.info(f"Found async-profiler already started on {ap_proc.process.pid}, trying to stop it...")
            # stop, and try to start again. this might happen if AP & gProfiler go out of sync: for example,
            # gProfiler being stopped brutally, while AP keeps running. If gProfiler is later started again, it will
            # try to start AP again...
            # not using the "resume" action because I'm not sure it properly reconfigures all settings; while stop;start
            # surely does.
            ap_proc.stop_async_profiler(with_output=False)
            started = ap_proc.start_async_profiler(self._interval, second_try=True)
            if not started:
                raise Exception(
                    f"async-profiler is still running in {ap_proc.process.pid}, even after trying to stop it!"
                )

        try:
            wait_event(self._duration, self._stop_event, lambda: not is_process_running(ap_proc.process), interval=1)
        except TimeoutError:
            # Process still running. We will stop the profiler in finally block.
            pass
        else:
            # Process terminated, was it due to an error?
            self._check_hotspot_error(ap_proc)
            logger.debug(f"Profiled process {ap_proc.process.pid} exited before stopping async-profiler")
            # no output in this case :/
            return None
        finally:
            if is_process_running(ap_proc.process):
                ap_proc.stop_async_profiler(True)

        output = ap_proc.read_output()
        if output is None:
            logger.warning(f"Profiled process {ap_proc.process.pid} exited before reading the output")
            return None
        else:
            logger.info(f"Finished profiling process {ap_proc.process.pid}")
            return parse_one_collapsed(output, comm)

    def _check_hotspot_error(self, ap_proc):
        pid = ap_proc.process.pid
        error_file = ap_proc.locate_hotspot_error_file()
        if not error_file:
            logger.debug(f"No Hotspot error log for pid {pid}")
            return

        contents = open(error_file).read()
        m = VM_INFO_REGEX.search(contents)
        vm_info = m[1] if m else ""
        m = SIGINFO_REGEX.search(contents)
        siginfo = m[1] if m else ""
        m = NATIVE_FRAMES_REGEX.search(contents)
        native_frames = m[1] if m else ""
        m = CONTAINER_INFO_REGEX.search(contents)
        container_info = m[1] if m else ""
        logger.warning(
            f"Found Hotspot error log for pid {pid} at {error_file}:\n"
            f"VM info: {vm_info}\n"
            f"siginfo: {siginfo}\n"
            f"native frames:\n{native_frames}\n"
            f"container info:\n{container_info}"
        )

        self._disable_profiling(JavaSafemodeOptions.HSERR)

    def _select_processes_to_profile(self) -> List[Process]:
        if self._safemode_disable_reason is not None:
            logger.debug("Java profiling has been disabled, skipping profiling of all java processes")
            # continue - _profile_process will return an appropriate error for each process selected for
            # profiling.
        return pgrep_maps(r"^.+/libjvm\.so$")

    def start(self) -> None:
        super().start()
        try:
            # needs to run in init net NS - see netlink_kernel_create() call on init_net in cn_init().
            run_in_ns(["net"], lambda: proc_events.register_exit_callback(self._proc_exit_callback), 1)
        except Exception:
            logger.warning("Failed to enable proc_events listener for exited Java processes", exc_info=True)
        else:
            self._enabled_proc_events = True

    def stop(self) -> None:
        if self._enabled_proc_events:
            proc_events.unregister_exit_callback(self._proc_exit_callback)
            self._enabled_proc_events = False
        super().stop()

    def _proc_exit_callback(self, tid: int, pid: int, exit_code: int):
        # Notice that we only check the exit code of the main thread here.
        # It's assumed that an error in any of the Java threads will be reflected in the exit code of the main thread.
        if tid in self._profiled_pids:
            self._pids_to_remove.add(tid)

            signo = java_exit_code_to_signo(exit_code)
            if signo is None:
                # not a signal, do not report
                return

            logger.warning("async-profiled Java process exited with signal", pid=tid, signal=signo)

            if is_java_fatal_signal(signo):
                self._disable_profiling(JavaSafemodeOptions.PROFILED_SIGNALED)

    def _handle_kernel_messages(self, messages):
        for message in messages:
            _, _, text = message
            oom_entry = get_oom_entry(text)
            if oom_entry and oom_entry.pid in self._profiled_pids:
                logger.warning("Profiled Java process OOM", oom=json.dumps(oom_entry._asdict()))
                self._disable_profiling(JavaSafemodeOptions.PROFILED_OOM)
                continue

            signal_entry = get_signal_entry(text)
            if signal_entry is not None and signal_entry.pid in self._profiled_pids:
                logger.warning("Profiled Java process fatally signaled", signal=json.dumps(signal_entry._asdict()))
                self._disable_profiling(JavaSafemodeOptions.PROFILED_SIGNALED)
                continue

            # paranoia - in safemode, stop Java profiling upon any OOM / fatal-signal / occurrence of a profiled
            # PID in a kernel message.
            if oom_entry is not None:
                logger.warning("General OOM", oom=json.dumps(oom_entry._asdict()))
                self._disable_profiling(JavaSafemodeOptions.GENERAL_OOM)
            elif signal_entry is not None:
                logger.warning("General signal", signal=json.dumps(signal_entry._asdict()))
                self._disable_profiling(JavaSafemodeOptions.GENERAL_SIGNALED)
            elif any(str(p) in text for p in self._profiled_pids):
                logger.warning("Profiled PID shows in kernel message line", line=text)
                self._disable_profiling(JavaSafemodeOptions.PID_IN_KERNEL_MESSAGES)

    def _handle_new_kernel_messages(self):
        try:
            messages = list(self._kernel_messages_provider.iter_new_messages())
        except Exception:
            logger.exception("Error iterating new kernel messages")
        else:
            self._handle_kernel_messages(messages)

    def snapshot(self) -> ProcessToStackSampleCounters:
        try:
            return super().snapshot()
        finally:
            self._handle_new_kernel_messages()
            self._profiled_pids -= self._pids_to_remove
            self._pids_to_remove.clear()<|MERGE_RESOLUTION|>--- conflicted
+++ resolved
@@ -8,6 +8,7 @@
 import os
 import re
 import shutil
+import signal
 from collections import Counter
 from enum import Enum
 from itertools import dropwhile
@@ -25,7 +26,7 @@
     java_exit_code_to_signo,
     locate_hotspot_error_file,
 )
-from granulate_utils.linux import proc_events, ns
+from granulate_utils.linux import ns, proc_events
 from granulate_utils.linux.ns import get_proc_root_path, resolve_proc_root_links, run_in_ns
 from granulate_utils.linux.oom import get_oom_entry
 from granulate_utils.linux.signals import get_signal_entry
@@ -514,13 +515,8 @@
         17: (Version("17.0.1"), 12),
     }
 
-<<<<<<< HEAD
-    _new_perf_event_mlock_kb = 8192
-
     _JAVA_VERSION_TIMEOUT = 5
 
-=======
->>>>>>> 46836730
     def __init__(
         self,
         frequency: int,
@@ -617,28 +613,7 @@
 
         return True
 
-<<<<<<< HEAD
     def _get_java_version(self, process: Process) -> str:
-        nspid = get_process_nspid(process.pid)
-        if nspid is not None:
-            # this has the benefit of working even if the Java binary was replaced, e.g due to an upgrade.
-            # in that case, the libraries would have been replaced as well, and therefore we're actually checking
-            # the version of the now installed Java, and not the running one.
-            # but since this is used for the "JDK type" check, it's good enough - we don't expect that to change.
-            # this whole check, however, is growing to be too complex, and we should consider other approaches
-            # for it:
-            # 1. purely in async-profiler - before calling any APIs that might harm blacklisted JDKs, we can
-            #    check the JDK type in async-profiler itself.
-            # 2. assume JDK type by the path, e.g the "java" Docker image has
-            #    "/usr/lib/jvm/java-8-openjdk-amd64/jre/bin/java" which means "OpenJDK". needs to be checked for
-            #    other JDK types.
-            java_path = f"/proc/{nspid}/exe"
-        else:
-            # TODO fix get_process_nspid() for all cases.
-            java_path = os.readlink(f"/proc/{process.pid}/exe")
-=======
-    @staticmethod
-    def _get_java_version(process: Process) -> str:
         nspid = ns.get_process_nspid(process.pid)
 
         # this has the benefit of working even if the Java binary was replaced, e.g due to an upgrade.
@@ -653,7 +628,6 @@
         #    "/usr/lib/jvm/java-8-openjdk-amd64/jre/bin/java" which means "OpenJDK". needs to be checked for
         #    other JDK types.
         java_path = f"/proc/{nspid}/exe"
->>>>>>> 46836730
 
         java_version_cmd_output = None
 
@@ -759,15 +733,9 @@
 
         logger.info(f"Profiling process {process.pid} with async-profiler")
         with AsyncProfiledProcess(
-<<<<<<< HEAD
-            process, self._storage_dir, self._stop_event, self._buildids, self._mode, self._ap_safemode
-        ) as ap_proc:
-            return self._profile_ap_process(ap_proc)
-=======
-            process, self._storage_dir, self._buildids, self._mode, self._ap_safemode, self._ap_args
+            process, self._storage_dir, self._stop_event, self._buildids, self._mode, self._ap_safemode, self._ap_args
         ) as ap_proc:
             return self._profile_ap_process(ap_proc, comm)
->>>>>>> 46836730
 
     def _profile_ap_process(self, ap_proc: AsyncProfiledProcess, comm: str) -> Optional[StackToSampleCount]:
         started = ap_proc.start_async_profiler(self._interval)
