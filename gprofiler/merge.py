#
# Copyright (c) Granulate. All rights reserved.
# Licensed under the AGPL3 License. See LICENSE.md in the project root for license information.
#
import json
import math
import random
import re
from collections import Counter, defaultdict
from pathlib import Path
from typing import Dict, Iterable, List, Optional, Tuple

from gprofiler.containers_client import ContainerNamesClient
from gprofiler.gprofiler_types import ProcessToStackSampleCounters, StackToSampleCount
from gprofiler.log import get_logger_adapter
from gprofiler.metadata.application_identifiers import get_application_name
from gprofiler.metadata.application_metadata import get_application_metadata
from gprofiler.metadata.metadata_type import Metadata
from gprofiler.system_metrics import Metrics

logger = get_logger_adapter(__name__)

SAMPLE_REGEX = re.compile(
    r"\s*(?P<comm>.+?)\s+(?P<pid>[\d-]+)/(?P<tid>[\d-]+)(?:\s+\[(?P<cpu>\d+)])?\s+(?P<time>\d+\.\d+):\s+"
    r"(?:(?P<freq>\d+)\s+)?(?P<event_family>[\w-]+):(?:(?P<event>[\w-]+):)?(?P<suffix>[^\n]*)(?:\n(?P<stack>.*))?",
    re.MULTILINE | re.DOTALL,
)

# ffffffff81082227 mmput+0x57 ([kernel.kallsyms])
# 0 [unknown] ([unknown])
# 7fe48f00faff __poll+0x4f (/lib/x86_64-linux-gnu/libc-2.31.so)
FRAME_REGEX = re.compile(r"^\s*[0-9a-f]+ (.*?) \((.*)\)$")


class EnrichmentOptions:
    """
    Profile enrichment options:
    * container_names: Include container names for each stack in result profile
    * application_identifiers: Attempt to produce & include appid frames for each stack in result profile
    * application_metadata: Include specialized metadata per application, e.g for Python - the Python version
    """

    def __init__(self, container_names: bool, application_identifiers: bool, application_metadata: bool):
        self.container_names = container_names
        self.application_identifiers = application_identifiers
        self.application_metadata = application_metadata


def parse_one_collapsed(collapsed: str, add_comm: Optional[str] = None) -> StackToSampleCount:
    """
    Parse a stack-collapsed listing.

    If 'add_comm' is not None, add it as the first frame for each stack.
    """
    stacks: StackToSampleCount = Counter()

    for line in collapsed.splitlines():
        if line.strip() == "":
            continue
        if line.startswith("#"):
            continue
        try:
            stack, _, count = line.rpartition(" ")
            if add_comm is not None:
                stacks[f"{add_comm};{stack}"] += int(count)
            else:
                stacks[stack] += int(count)
        except Exception:
            logger.exception(f'bad stack - line="{line}"')

    return stacks


def parse_one_collapsed_file(collapsed: Path, add_comm: Optional[str] = None) -> StackToSampleCount:
    """
    Parse a stack-collapsed file.
    """
    return parse_one_collapsed(collapsed.read_text(), add_comm)


def parse_many_collapsed(text: str) -> ProcessToStackSampleCounters:
    """
    Parse a stack-collapsed listing where stacks are prefixed with the command and pid/tid of their
    origin.
    """
    results: ProcessToStackSampleCounters = defaultdict(Counter)
    bad_lines = []

    for line in text.splitlines():
        try:
            stack, count = line.rsplit(" ", maxsplit=1)
            comm_pid_tid, stack = stack.split(";", maxsplit=1)
            comm, pid_tid = comm_pid_tid.rsplit("-", maxsplit=1)
            pid = int(pid_tid.split("/")[0])
            results[pid][f"{comm};{stack}"] += int(count)
        except ValueError:
            bad_lines.append(line)

    if bad_lines:
        logger.warning(f"Got {len(bad_lines)} bad lines when parsing (showing up to 8):\n" + "\n".join(bad_lines[:8]))

    return results


def _collapse_stack(comm: str, stack: str) -> str:
    """
    Collapse a single stack from "perf".
    """
    funcs = [comm]
    for line in reversed(stack.splitlines()):
        m = FRAME_REGEX.match(line)
        assert m is not None, f"bad line: {line}"
        sym, dso = m.groups()
        sym = sym.split("+")[0]  # strip the offset part.
        if sym == "[unknown]" and dso != "[unknown]":
            sym = f"[{dso}]"
        # append kernel annotation
        elif "kernel" in dso or "vmlinux" in dso:
            sym += "_[k]"
        funcs.append(sym)
    return ";".join(funcs)


def merge_global_perfs(raw_fp_perf: Optional[str], raw_dwarf_perf: Optional[str]) -> ProcessToStackSampleCounters:
    fp_perf = _parse_perf_script(raw_fp_perf)
    dwarf_perf = _parse_perf_script(raw_dwarf_perf)

    if raw_fp_perf is None:
        return dwarf_perf
    elif raw_dwarf_perf is None:
        return fp_perf

    total_fp_samples = sum([sum(stacks.values()) for stacks in fp_perf.values()])
    total_dwarf_samples = sum([sum(stacks.values()) for stacks in dwarf_perf.values()])
    fp_to_dwarf_sample_ratio = total_fp_samples / total_dwarf_samples

    # The FP perf is used here as the "main" perf, to which the DWARF perf is scaled.
    merged_pid_to_stacks_counters: ProcessToStackSampleCounters = defaultdict(Counter)
    add_highest_avg_depth_stacks_per_process(
        dwarf_perf, fp_perf, fp_to_dwarf_sample_ratio, merged_pid_to_stacks_counters
    )
    total_merged_samples = sum([sum(stacks.values()) for stacks in merged_pid_to_stacks_counters.values()])
    logger.debug(
        f"Total FP samples: {total_fp_samples}; Total DWARF samples: {total_dwarf_samples}; "
        f"FP to DWARF ratio: {fp_to_dwarf_sample_ratio}; Total merged samples: {total_merged_samples}"
    )
    return merged_pid_to_stacks_counters


def add_highest_avg_depth_stacks_per_process(
    dwarf_perf: ProcessToStackSampleCounters,
    fp_perf: ProcessToStackSampleCounters,
    fp_to_dwarf_sample_ratio: float,
    merged_pid_to_stacks_counters: ProcessToStackSampleCounters,
) -> None:
    for pid, fp_collapsed_stacks_counters in fp_perf.items():
        if pid not in dwarf_perf:
            merged_pid_to_stacks_counters[pid] = fp_collapsed_stacks_counters
            continue

        fp_frame_count_average = _get_average_frame_count(fp_collapsed_stacks_counters.keys())
        dwarf_collapsed_stacks_counters = dwarf_perf[pid]
        dwarf_frame_count_average = _get_average_frame_count(dwarf_collapsed_stacks_counters.keys())
        if fp_frame_count_average > dwarf_frame_count_average:
            merged_pid_to_stacks_counters[pid] = fp_collapsed_stacks_counters
        else:
            dwarf_collapsed_stacks_counters = scale_sample_counts(
                dwarf_collapsed_stacks_counters, fp_to_dwarf_sample_ratio
            )
            merged_pid_to_stacks_counters[pid] = dwarf_collapsed_stacks_counters


def scale_sample_counts(stacks: StackToSampleCount, ratio: float) -> StackToSampleCount:
    if ratio == 1:
        return stacks

    scaled_stacks: StackToSampleCount = StackToSampleCount()
    for stack, count in stacks.items():
        new_count = count * ratio
        # If we were to round all of the sample counts it could skew the results. By using a random factor,
        # we mostly solve this by randomly rounding up / down stacks.
        # The higher the fractional part of the new count, the more likely it is to be rounded up instead of down
        scaled_value = math.ceil(new_count) if random.random() <= math.modf(new_count)[0] else math.floor(new_count)
        # TODO: For more accurate truncation, check if there's a common frame for the truncated stacks and combine them
        if scaled_value != 0:
            scaled_stacks[stack] = scaled_value
    return scaled_stacks


def _get_average_frame_count(stacks: Iterable[str]) -> float:
    frame_count_per_samples = [sample.count(";") for sample in stacks]
    return sum(frame_count_per_samples) / len(frame_count_per_samples)


def _parse_perf_script(script: Optional[str]) -> ProcessToStackSampleCounters:
    pid_to_collapsed_stacks_counters: ProcessToStackSampleCounters = defaultdict(Counter)

    if script is None:
        return pid_to_collapsed_stacks_counters

    for sample in script.split("\n\n"):
        try:
            if sample.strip() == "":
                continue
            if sample.startswith("#"):
                continue
            match = SAMPLE_REGEX.match(sample)
            if match is None:
                raise Exception("Failed to match sample")
            sample_dict = match.groupdict()

            pid = int(sample_dict["pid"])
            comm = sample_dict["comm"]
            stack = sample_dict["stack"]
            if stack is not None:
                pid_to_collapsed_stacks_counters[pid][_collapse_stack(comm, stack)] += 1
        except Exception:
            logger.exception(f"Error processing sample: {sample}")
    return pid_to_collapsed_stacks_counters


def _make_profile_metadata(
<<<<<<< HEAD
    docker_client: Optional[DockerClient],
    add_container_names: bool,
    metadata: Metadata,
    metrics: Metrics,
    application_metadata: List[Optional[Dict]],
=======
    container_names_client: Optional[ContainerNamesClient],
    add_container_names: bool,
    metadata: Metadata,
    metrics: Metrics,
>>>>>>> 73d059e2
) -> str:
    if container_names_client is not None and add_container_names:
        container_names = container_names_client.container_names
        container_names_client.reset_cache()
        enabled = True
    else:
        container_names = []
        enabled = False

    profile_metadata = {
        "containers": container_names,
        "container_names_enabled": enabled,
        "metadata": metadata,
        "metrics": metrics.__dict__,
        "application_metadata": application_metadata,
    }
    return "# " + json.dumps(profile_metadata)


def _get_container_name(
    pid: int, container_names_client: Optional[ContainerNamesClient], add_container_names: bool
) -> str:
    return (
        container_names_client.get_container_name(pid)
        if add_container_names and container_names_client is not None
        else ""
    )


def concatenate_profiles(
    process_profiles: ProcessToStackSampleCounters,
<<<<<<< HEAD
    docker_client: Optional[DockerClient],
    enrichment_options: EnrichmentOptions,
=======
    container_names_client: Optional[ContainerNamesClient],
    add_container_names: bool,
    identify_applications: bool,
>>>>>>> 73d059e2
    metadata: Metadata,
    metrics: Metrics,
) -> Tuple[str, int]:
    """
    Concatenate all stacks from all stack mappings in process_profiles.
    Add "profile metadata" and metrics as the first line of the resulting collapsed file. Also,
    prepend the container name (if requested & available) as the first frame of each
    line.
    """
    total_samples = 0
    lines = []
    application_metadata: List[Optional[Dict]] = [None]

    for pid, stacks in process_profiles.items():
<<<<<<< HEAD
        # generate application name
        application_name = get_application_name(pid) if enrichment_options.application_identifiers else None
=======
        container_name = _get_container_name(pid, container_names_client, add_container_names)
        application_name = get_application_name(pid) if identify_applications else None
>>>>>>> 73d059e2
        if application_name is not None:
            application_name = f"appid: {application_name}"

        # generate metadata
        if enrichment_options.application_metadata:
            app_metadata = get_application_metadata(pid)
        else:
            app_metadata = None
        if app_metadata not in application_metadata:
            application_metadata.append(app_metadata)
        idx = application_metadata.index(app_metadata)
        application_prefix = (f"{idx};") if enrichment_options.application_metadata else ""

        # generate container name
        container_name = _get_container_name(pid, docker_client, enrichment_options.container_names)
        container_prefix = (container_name + ";") if enrichment_options.container_names else ""

        for stack, count in stacks.items():
            if enrichment_options.application_identifiers and application_name is not None:
                # insert the app name between the first frame and all others
                try:
                    first_frame, others = stack.split(";", maxsplit=1)
                    stack = f"{first_frame};{application_name};{others}"
                except ValueError:
                    stack = f"{stack};{application_name}"

            total_samples += count
            lines.append(f"{application_prefix}{container_prefix}{stack} {count}")

<<<<<<< HEAD
    lines.insert(
        0,
        _make_profile_metadata(
            docker_client, enrichment_options.container_names, metadata, metrics, application_metadata
        ),
    )
=======
    lines.insert(0, _make_profile_metadata(container_names_client, add_container_names, metadata, metrics))
>>>>>>> 73d059e2
    return "\n".join(lines), total_samples


def merge_profiles(
    perf_pid_to_stacks_counter: ProcessToStackSampleCounters,
    process_profiles: ProcessToStackSampleCounters,
<<<<<<< HEAD
    docker_client: Optional[DockerClient],
    enrichment_options: EnrichmentOptions,
=======
    container_names_client: Optional[ContainerNamesClient],
    add_container_names: bool,
    identify_applications: bool,
>>>>>>> 73d059e2
    metadata: Metadata,
    metrics: Metrics,
) -> Tuple[str, int]:
    # merge process profiles into the global perf results.
    for pid, stacks in process_profiles.items():
        if len(stacks) == 0:
            # no samples collected by the runtime profiler for this process (empty stackcollapse file)
            continue

        process_perf = perf_pid_to_stacks_counter.get(pid)
        if process_perf is None:
            # no samples collected by perf for this process.
            continue

        perf_samples_count = sum(process_perf.values())
        profile_samples_count = sum(stacks.values())
        assert profile_samples_count > 0

        # do the scaling by the ratio of samples: samples we received from perf for this process,
        # divided by samples we received from the runtime profiler of this process.
        ratio = perf_samples_count / profile_samples_count
        scaled_stacks = scale_sample_counts(stacks, ratio)

        # swap them: use the samples from the runtime profiler.
        perf_pid_to_stacks_counter[pid] = scaled_stacks

<<<<<<< HEAD
    return concatenate_profiles(perf_pid_to_stacks_counter, docker_client, enrichment_options, metadata, metrics)
=======
    return concatenate_profiles(
        perf_pid_to_stacks_counter,
        container_names_client,
        add_container_names,
        identify_applications,
        metadata,
        metrics,
    )
>>>>>>> 73d059e2
<|MERGE_RESOLUTION|>--- conflicted
+++ resolved
@@ -220,18 +220,11 @@
 
 
 def _make_profile_metadata(
-<<<<<<< HEAD
-    docker_client: Optional[DockerClient],
+    container_names_client: Optional[ContainerNamesClient],
     add_container_names: bool,
     metadata: Metadata,
     metrics: Metrics,
     application_metadata: List[Optional[Dict]],
-=======
-    container_names_client: Optional[ContainerNamesClient],
-    add_container_names: bool,
-    metadata: Metadata,
-    metrics: Metrics,
->>>>>>> 73d059e2
 ) -> str:
     if container_names_client is not None and add_container_names:
         container_names = container_names_client.container_names
@@ -263,14 +256,8 @@
 
 def concatenate_profiles(
     process_profiles: ProcessToStackSampleCounters,
-<<<<<<< HEAD
-    docker_client: Optional[DockerClient],
+    container_names_client: Optional[ContainerNamesClient],
     enrichment_options: EnrichmentOptions,
-=======
-    container_names_client: Optional[ContainerNamesClient],
-    add_container_names: bool,
-    identify_applications: bool,
->>>>>>> 73d059e2
     metadata: Metadata,
     metrics: Metrics,
 ) -> Tuple[str, int]:
@@ -285,13 +272,8 @@
     application_metadata: List[Optional[Dict]] = [None]
 
     for pid, stacks in process_profiles.items():
-<<<<<<< HEAD
         # generate application name
         application_name = get_application_name(pid) if enrichment_options.application_identifiers else None
-=======
-        container_name = _get_container_name(pid, container_names_client, add_container_names)
-        application_name = get_application_name(pid) if identify_applications else None
->>>>>>> 73d059e2
         if application_name is not None:
             application_name = f"appid: {application_name}"
 
@@ -306,7 +288,7 @@
         application_prefix = (f"{idx};") if enrichment_options.application_metadata else ""
 
         # generate container name
-        container_name = _get_container_name(pid, docker_client, enrichment_options.container_names)
+        container_name = _get_container_name(pid, container_names_client, enrichment_options.container_names)
         container_prefix = (container_name + ";") if enrichment_options.container_names else ""
 
         for stack, count in stacks.items():
@@ -321,30 +303,20 @@
             total_samples += count
             lines.append(f"{application_prefix}{container_prefix}{stack} {count}")
 
-<<<<<<< HEAD
     lines.insert(
         0,
         _make_profile_metadata(
-            docker_client, enrichment_options.container_names, metadata, metrics, application_metadata
+            container_names_client, enrichment_options.container_names, metadata, metrics, application_metadata
         ),
     )
-=======
-    lines.insert(0, _make_profile_metadata(container_names_client, add_container_names, metadata, metrics))
->>>>>>> 73d059e2
     return "\n".join(lines), total_samples
 
 
 def merge_profiles(
     perf_pid_to_stacks_counter: ProcessToStackSampleCounters,
     process_profiles: ProcessToStackSampleCounters,
-<<<<<<< HEAD
-    docker_client: Optional[DockerClient],
+    container_names_client: Optional[ContainerNamesClient],
     enrichment_options: EnrichmentOptions,
-=======
-    container_names_client: Optional[ContainerNamesClient],
-    add_container_names: bool,
-    identify_applications: bool,
->>>>>>> 73d059e2
     metadata: Metadata,
     metrics: Metrics,
 ) -> Tuple[str, int]:
@@ -371,15 +343,6 @@
         # swap them: use the samples from the runtime profiler.
         perf_pid_to_stacks_counter[pid] = scaled_stacks
 
-<<<<<<< HEAD
-    return concatenate_profiles(perf_pid_to_stacks_counter, docker_client, enrichment_options, metadata, metrics)
-=======
     return concatenate_profiles(
-        perf_pid_to_stacks_counter,
-        container_names_client,
-        add_container_names,
-        identify_applications,
-        metadata,
-        metrics,
-    )
->>>>>>> 73d059e2
+        perf_pid_to_stacks_counter, container_names_client, enrichment_options, metadata, metrics
+    )