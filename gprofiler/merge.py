--- conflicted
+++ resolved
@@ -210,13 +210,8 @@
     return pid_to_collapsed_stacks_counters
 
 
-<<<<<<< HEAD
-def _make_profile_metadata(docker_client: Optional[DockerClient], metadata: Metadata) -> str:
-    if docker_client is not None:
-=======
-def _make_profile_metadata(docker_client: Optional[DockerClient], add_container_names: bool) -> str:
+def _make_profile_metadata(docker_client: Optional[DockerClient], add_container_names: bool, metadata: Metadata) -> str:
     if docker_client is not None and add_container_names:
->>>>>>> b01abca9
         container_names = docker_client.container_names
         docker_client.reset_cache()
         enabled = True
@@ -241,11 +236,8 @@
 def concatenate_profiles(
     process_profiles: ProcessToStackSampleCounters,
     docker_client: Optional[DockerClient],
-<<<<<<< HEAD
+    add_container_names: bool,
     metadata: Metadata,
-=======
-    add_container_names: bool,
->>>>>>> b01abca9
 ) -> Tuple[str, int]:
     """
     Concatenate all stacks from all stack mappings in process_profiles.
@@ -262,11 +254,7 @@
             total_samples += count
             lines.append(f"{container_name + ';' if add_container_names else ''}{stack} {count}")
 
-<<<<<<< HEAD
-    lines.insert(0, _make_profile_metadata(docker_client, metadata))
-=======
-    lines.insert(0, _make_profile_metadata(docker_client, add_container_names))
->>>>>>> b01abca9
+    lines.insert(0, _make_profile_metadata(docker_client, add_container_names, metadata))
     return "\n".join(lines), total_samples
 
 
@@ -274,11 +262,8 @@
     perf_pid_to_stacks_counter: ProcessToStackSampleCounters,
     process_profiles: ProcessToStackSampleCounters,
     docker_client: Optional[DockerClient],
-<<<<<<< HEAD
+    add_container_names: bool,
     metadata: Metadata,
-=======
-    add_container_names: bool,
->>>>>>> b01abca9
 ) -> Tuple[str, int]:
     # merge process profiles into the global perf results.
     for pid, stacks in process_profiles.items():
@@ -304,8 +289,4 @@
         # swap them: use the samples from the runtime profiler.
         perf_pid_to_stacks_counter[pid] = stacks
 
-<<<<<<< HEAD
-    return concatenate_profiles(perf_pid_to_stacks_counter, docker_client, metadata)
-=======
-    return concatenate_profiles(perf_pid_to_stacks_counter, docker_client, add_container_names)
->>>>>>> b01abca9
+    return concatenate_profiles(perf_pid_to_stacks_counter, docker_client, add_container_names, metadata)