# these need to be defined before any FROM - otherwise, the ARGs expand to empty strings.

# pyspy & rbspy, using the same builder for both pyspy and rbspy since they share build dependencies - rust:latest 1.52.1
ARG RUST_BUILDER_VERSION=@sha256:9c106c1222abe1450f45774273f36246ebf257623ed51280dbc458632d14c9fc
# pyperf - ubuntu 20.04
ARG PYPERF_BUILDER_UBUNTU=@sha256:cf31af331f38d1d7158470e095b132acd126a7180a54f263d386da88eb681d93
# perf - ubuntu:16.04
ARG PERF_BUILDER_UBUNTU=@sha256:d7bb0589725587f2f67d0340edb81fd1fcba6c5f38166639cf2a252c939aa30c
# phpspy - ubuntu:20.04
ARG PHPSPY_BUILDER_UBUNTU=@sha256:cf31af331f38d1d7158470e095b132acd126a7180a54f263d386da88eb681d93
# dotnet builder - mcr.microsoft.com/dotnet/sdk:6.0-focal
ARG DOTNET_BUILDER=@sha256:749439ff7a431ab4bc38d43cea453dff9ae1ed89a707c318b5082f9b2b25fa22
# async-profiler glibc build
# requires CentOS 7 so the built DSO can be loaded into machines running with old glibc (tested up to centos:6),
# we do make some modifications to the selected versioned symbols so that we don't use anything from >2.12 (what centos:6
# has)
ARG AP_BUILDER_CENTOS=@sha256:0f4ec88e21daf75124b8a9e5ca03c37a5e937e0e108a255d890492430789b60e
# async-profiler musl build - alpine 3.14.2
ARG AP_BUILDER_ALPINE=@sha256:69704ef328d05a9f806b6b8502915e6a0a4faa4d72018dc42343f511490daf8a
# burn - golang:1.16.3
ARG BURN_BUILDER_GOLANG=@sha256:f7d3519759ba6988a2b73b5874b17c5958ac7d0aa48a8b1d84d66ef25fa345f1
# gprofiler - ubuntu 20.04
ARG GPROFILER_BUILDER_UBUNTU=@sha256:cf31af331f38d1d7158470e095b132acd126a7180a54f263d386da88eb681d93
# node-package-builder-musl alpine
ARG NODE_PACKAGE_BUILDER_MUSL=@sha256:69704ef328d05a9f806b6b8502915e6a0a4faa4d72018dc42343f511490daf8a
# node-package-builder-glibc - ubuntu:20.04
ARG NODE_PACKAGE_BUILDER_GLIBC=@sha256:cf31af331f38d1d7158470e095b132acd126a7180a54f263d386da88eb681d93

# pyspy & rbspy builder base
FROM rust${RUST_BUILDER_VERSION} AS pyspy-rbspy-builder-common
WORKDIR /tmp

COPY scripts/prepare_machine-unknown-linux-musl.sh .
RUN ./prepare_machine-unknown-linux-musl.sh

# pyspy
FROM pyspy-rbspy-builder-common AS pyspy-builder
WORKDIR /tmp

COPY scripts/pyspy_build.sh .
RUN ./pyspy_build.sh
RUN mv "/tmp/py-spy/target/$(uname -m)-unknown-linux-musl/release/py-spy" /tmp/py-spy/py-spy

# rbspy
FROM pyspy-rbspy-builder-common AS rbspy-builder
WORKDIR /tmp

COPY scripts/rbspy_build.sh .
RUN ./rbspy_build.sh
RUN mv "/tmp/rbspy/target/$(uname -m)-unknown-linux-musl/release/rbspy" /tmp/rbspy/rbspy

# dotnet-trace
FROM mcr.microsoft.com/dotnet/sdk${DOTNET_BUILDER} as dotnet-builder
WORKDIR /tmp
RUN apt-get update && \
  dotnet tool install --global dotnet-trace

RUN cp -r "$HOME/.dotnet" "/tmp/dotnet"
COPY scripts/dotnet_prepare_dependencies.sh .
RUN ./dotnet_prepare_dependencies.sh

# perf
FROM ubuntu${PERF_BUILDER_UBUNTU} AS perf-builder
WORKDIR /tmp

COPY scripts/perf_env.sh .
RUN ./perf_env.sh

COPY scripts/libunwind_build.sh .
RUN ./libunwind_build.sh

COPY scripts/perf_build.sh .
RUN ./perf_build.sh

# pyperf (bcc)
FROM ubuntu${PYPERF_BUILDER_UBUNTU} AS bcc-builder-base

<<<<<<< HEAD
RUN apt-get update && apt-get install -y git && DEBIAN_FRONTEND=noninteractive apt-get install -y \
  curl build-essential iperf llvm-9-dev libclang-9-dev cmake python3 flex bison libelf-dev libz-dev liblzma-dev
=======
# not cleaning apt lists here - they are used by subsequent layers that base
# on bcc-builder-base.
# hadolint ignore=DL3009
RUN apt-get update && \
  apt-get install -y --no-install-recommends \
    git \
    ca-certificates \
    && \
  if [ "$(uname -m)" != "aarch64" ]; then \
    DEBIAN_FRONTEND=noninteractive apt-get install -y --no-install-recommends \
      curl \
      build-essential \
      iperf llvm-9-dev \
      libclang-9-dev \
      cmake \
      python3 \
      flex \
      libfl-dev \
      bison \
      libelf-dev \
      libz-dev \
      liblzma-dev; \
  fi
>>>>>>> be2c8ab6

# bcc helpers
FROM bcc-builder-base AS bcc-helpers
WORKDIR /tmp

RUN apt-get install -y --no-install-recommends \
  clang-10 \
  llvm-10

COPY --from=perf-builder /bpftool /bpftool

COPY scripts/bcc_helpers_build.sh .
RUN ./bcc_helpers_build.sh

FROM bcc-builder-base AS bcc-builder
WORKDIR /tmp

COPY ./scripts/libunwind_build.sh .
<<<<<<< HEAD
RUN ./libunwind_build.sh
=======
RUN if [ "$(uname -m)" = "aarch64" ]; then \
      exit 0; \
    fi && \
    ./libunwind_build.sh
>>>>>>> be2c8ab6

WORKDIR /bcc

COPY ./scripts/pyperf_build.sh .
RUN ./pyperf_build.sh container

# phpspy
FROM ubuntu${PHPSPY_BUILDER_UBUNTU} AS phpspy-builder
WORKDIR /tmp
COPY scripts/phpspy_env.sh .
RUN ./phpspy_env.sh
COPY scripts/phpspy_build.sh .
RUN ./phpspy_build.sh

# async-profiler glibc
FROM centos${AP_BUILDER_CENTOS} AS async-profiler-builder-glibc
WORKDIR /tmp
COPY scripts/async_profiler_env_glibc.sh .
RUN ./async_profiler_env_glibc.sh
COPY scripts/async_profiler_build_shared.sh .
COPY scripts/async_profiler_build_glibc.sh .
RUN ./async_profiler_build_shared.sh /tmp/async_profiler_build_glibc.sh

# async-profiler musl
FROM alpine${AP_BUILDER_ALPINE} AS async-profiler-builder-musl
WORKDIR /tmp
COPY scripts/async_profiler_env_musl.sh .
RUN ./async_profiler_env_musl.sh
COPY scripts/async_profiler_build_shared.sh .
COPY scripts/async_profiler_build_musl.sh .
RUN ./async_profiler_build_shared.sh /tmp/async_profiler_build_musl.sh

# node-package-builder-musl
FROM alpine${NODE_PACKAGE_BUILDER_MUSL} AS node-package-builder-musl
WORKDIR /tmp
COPY scripts/node_builder_musl_env.sh .
RUN ./node_builder_musl_env.sh
COPY scripts/build_node_package.sh .
RUN ./build_node_package.sh

# node-package-builder-glibc
FROM ubuntu${NODE_PACKAGE_BUILDER_GLIBC} AS node-package-builder-glibc
WORKDIR /tmp
COPY scripts/node_builder_glibc_env.sh .
RUN ./node_builder_glibc_env.sh
COPY scripts/build_node_package.sh .
RUN ./build_node_package.sh

# burn
FROM golang${BURN_BUILDER_GOLANG} AS burn-builder
WORKDIR /tmp
COPY scripts/burn_build.sh .
RUN ./burn_build.sh

# the gProfiler image itself, at last.
FROM ubuntu${GPROFILER_BUILDER_UBUNTU}
WORKDIR /app

# for Aarch64 - it has no .whl file for psutil - so it's trying to build from source.
RUN set -e; \
    apt-get update && \
    apt-get upgrade -y && \
    apt-get install --no-install-recommends -y python3-pip && \
    apt-get install --no-install-recommends -y libicu66 && \
    if [ "$(uname -m)" = "aarch64" ]; then \
      apt-get install -y --no-install-recommends build-essential python3.8-dev; \
    fi && \
    apt-get clean && \
    rm -rf /var/lib/apt/lists/*

COPY --from=bcc-builder /bcc/root/share/bcc/examples/cpp/PyPerf gprofiler/resources/python/pyperf/
# copy licenses and notice file.
COPY --from=bcc-builder /bcc/bcc/LICENSE.txt gprofiler/resources/python/pyperf/
COPY --from=bcc-builder /bcc/bcc/licenses gprofiler/resources/python/pyperf/licenses
COPY --from=bcc-builder /bcc/bcc/NOTICE gprofiler/resources/python/pyperf/
COPY --from=bcc-helpers /bpf_get_fs_offset/get_fs_offset gprofiler/resources/python/pyperf/
COPY --from=bcc-helpers /bpf_get_stack_offset/get_stack_offset gprofiler/resources/python/pyperf/

COPY --from=pyspy-builder /tmp/py-spy/py-spy gprofiler/resources/python/py-spy

COPY --from=perf-builder /perf gprofiler/resources/perf

COPY --from=phpspy-builder /tmp/phpspy/phpspy gprofiler/resources/php/phpspy
COPY --from=phpspy-builder /tmp/binutils/binutils-2.25/bin/bin/objdump gprofiler/resources/php/objdump
COPY --from=phpspy-builder /tmp/binutils/binutils-2.25/bin/bin/strings gprofiler/resources/php/strings

COPY --from=async-profiler-builder-glibc /tmp/async-profiler/build/jattach gprofiler/resources/java/jattach
COPY --from=async-profiler-builder-glibc /tmp/async-profiler/build/async-profiler-version gprofiler/resources/java/async-profiler-version
COPY --from=async-profiler-builder-glibc /tmp/async-profiler/build/libasyncProfiler.so gprofiler/resources/java/glibc/libasyncProfiler.so
COPY --from=async-profiler-builder-musl /tmp/async-profiler/build/libasyncProfiler.so gprofiler/resources/java/musl/libasyncProfiler.so
COPY --from=async-profiler-builder-glibc /tmp/async-profiler/build/fdtransfer gprofiler/resources/java/fdtransfer
COPY --from=node-package-builder-musl /tmp/module_build gprofiler/resources/node/module/musl
COPY --from=node-package-builder-glibc /tmp/module_build gprofiler/resources/node/module/glibc

COPY --from=rbspy-builder /tmp/rbspy/rbspy gprofiler/resources/ruby/rbspy

ENV DOTNET_ROOT=/app/gprofiler/resources/dotnet
COPY --from=dotnet-builder /usr/share/dotnet/host gprofiler/resources/dotnet/host
COPY --from=dotnet-builder /tmp/dotnet/deps gprofiler/resources/dotnet/shared/Microsoft.NETCore.App/6.0.7
COPY --from=dotnet-builder /tmp/dotnet/tools gprofiler/resources/dotnet/tools

COPY --from=burn-builder /tmp/burn/burn gprofiler/resources/burn

# we want the latest pip
# hadolint ignore=DL3013
RUN pip3 install --upgrade --no-cache-dir pip

# done separately from the 'pip3 install -e' below; so we don't reinstall all dependencies on each
# code change.
COPY requirements.txt ./
COPY granulate-utils/setup.py granulate-utils/requirements.txt granulate-utils/README.md granulate-utils/
COPY granulate-utils/granulate_utils granulate-utils/granulate_utils
RUN pip3 install --no-cache-dir -r requirements.txt

COPY LICENSE.md MANIFEST.in README.md setup.py  ./
COPY gprofiler gprofiler
RUN pip3 install --no-cache-dir -e .

# lets gProfiler know it is running in a container
ENV GPROFILER_IN_CONTAINER=1

ENTRYPOINT [ "python3", "-m", "gprofiler" ]<|MERGE_RESOLUTION|>--- conflicted
+++ resolved
@@ -75,10 +75,6 @@
 # pyperf (bcc)
 FROM ubuntu${PYPERF_BUILDER_UBUNTU} AS bcc-builder-base
 
-<<<<<<< HEAD
-RUN apt-get update && apt-get install -y git && DEBIAN_FRONTEND=noninteractive apt-get install -y \
-  curl build-essential iperf llvm-9-dev libclang-9-dev cmake python3 flex bison libelf-dev libz-dev liblzma-dev
-=======
 # not cleaning apt lists here - they are used by subsequent layers that base
 # on bcc-builder-base.
 # hadolint ignore=DL3009
@@ -86,23 +82,21 @@
   apt-get install -y --no-install-recommends \
     git \
     ca-certificates \
-    && \
-  if [ "$(uname -m)" != "aarch64" ]; then \
-    DEBIAN_FRONTEND=noninteractive apt-get install -y --no-install-recommends \
-      curl \
-      build-essential \
-      iperf llvm-9-dev \
-      libclang-9-dev \
-      cmake \
-      python3 \
-      flex \
-      libfl-dev \
-      bison \
-      libelf-dev \
-      libz-dev \
-      liblzma-dev; \
-  fi
->>>>>>> be2c8ab6
+  && \
+  DEBIAN_FRONTEND=noninteractive apt-get install -y --no-install-recommends \
+    curl \
+    build-essential \
+    iperf \
+    llvm-9-dev \
+    libclang-9-dev \
+    cmake \
+    python3 \
+    flex \
+    libfl-dev \
+    bison \
+    libelf-dev \
+    libz-dev \
+    liblzma-dev; \
 
 # bcc helpers
 FROM bcc-builder-base AS bcc-helpers
@@ -121,14 +115,7 @@
 WORKDIR /tmp
 
 COPY ./scripts/libunwind_build.sh .
-<<<<<<< HEAD
 RUN ./libunwind_build.sh
-=======
-RUN if [ "$(uname -m)" = "aarch64" ]; then \
-      exit 0; \
-    fi && \
-    ./libunwind_build.sh
->>>>>>> be2c8ab6
 
 WORKDIR /bcc
 
