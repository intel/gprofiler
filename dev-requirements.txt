pytest
flake8
black
mypy
isort
<<<<<<< HEAD
pyinstaller==4.0
staticx
=======
docker
>>>>>>> 48b2d7ee
<|MERGE_RESOLUTION|>--- conflicted
+++ resolved
@@ -3,9 +3,4 @@
 black
 mypy
 isort
-<<<<<<< HEAD
-pyinstaller==4.0
-staticx
-=======
-docker
->>>>>>> 48b2d7ee
+docker